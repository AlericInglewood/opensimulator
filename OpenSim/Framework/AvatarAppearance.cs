/*
 * Copyright (c) Contributors, http://opensimulator.org/
 * See CONTRIBUTORS.TXT for a full list of copyright holders.
 *
 * Redistribution and use in source and binary forms, with or without
 * modification, are permitted provided that the following conditions are met:
 *     * Redistributions of source code must retain the above copyright
 *       notice, this list of conditions and the following disclaimer.
 *     * Redistributions in binary form must reproduce the above copyright
 *       notice, this list of conditions and the following disclaimer in the
 *       documentation and/or other materials provided with the distribution.
 *     * Neither the name of the OpenSimulator Project nor the
 *       names of its contributors may be used to endorse or promote products
 *       derived from this software without specific prior written permission.
 *
 * THIS SOFTWARE IS PROVIDED BY THE DEVELOPERS ``AS IS'' AND ANY
 * EXPRESS OR IMPLIED WARRANTIES, INCLUDING, BUT NOT LIMITED TO, THE IMPLIED
 * WARRANTIES OF MERCHANTABILITY AND FITNESS FOR A PARTICULAR PURPOSE ARE
 * DISCLAIMED. IN NO EVENT SHALL THE CONTRIBUTORS BE LIABLE FOR ANY
 * DIRECT, INDIRECT, INCIDENTAL, SPECIAL, EXEMPLARY, OR CONSEQUENTIAL DAMAGES
 * (INCLUDING, BUT NOT LIMITED TO, PROCUREMENT OF SUBSTITUTE GOODS OR SERVICES;
 * LOSS OF USE, DATA, OR PROFITS; OR BUSINESS INTERRUPTION) HOWEVER CAUSED AND
 * ON ANY THEORY OF LIABILITY, WHETHER IN CONTRACT, STRICT LIABILITY, OR TORT
 * (INCLUDING NEGLIGENCE OR OTHERWISE) ARISING IN ANY WAY OUT OF THE USE OF THIS
 * SOFTWARE, EVEN IF ADVISED OF THE POSSIBILITY OF SUCH DAMAGE.
 */

using System;
using System.Reflection;
using System.Collections;
using System.Collections.Generic;
using OpenMetaverse;
using OpenMetaverse.StructuredData;
using log4net;

namespace OpenSim.Framework
{
    // A special dictionary for avatar appearance
    public struct LayerItem
    {
        public UUID ItemID;
        public UUID AssetID;

        public LayerItem(UUID itemID, UUID assetID)
        {
            ItemID = itemID;
            AssetID = assetID;
        }
    }

    public class Layer
    {
        protected int m_layerType;
        protected Dictionary<UUID, UUID> m_items = new Dictionary<UUID, UUID>();
        protected List<UUID> m_ids = new List<UUID>();

        public Layer(int type)
        {
            m_layerType = type;
        }

        public int LayerType
        {
            get { return m_layerType; }
        }

        public int Count
        {
            get { return m_ids.Count; }
        }

        public void Add(UUID itemID, UUID assetID)
        {
            if (m_items.ContainsKey(itemID))
                return;
            if (m_ids.Count >= 5)
                return;

            m_ids.Add(itemID);
            m_items[itemID] = assetID;
        }

        public void Wear(UUID itemID, UUID assetID)
        {
            Clear();
            Add(itemID, assetID);
        }

        public void Clear()
        {
            m_ids.Clear();
            m_items.Clear();
        }

        public void RemoveItem(UUID itemID)
        {
            if (m_items.ContainsKey(itemID))
            {
                m_ids.Remove(itemID);
                m_items.Remove(itemID);
            }
        }

        public void RemoveAsset(UUID assetID)
        {
            UUID itemID = UUID.Zero;

            foreach (KeyValuePair<UUID, UUID> kvp in m_items)
            {
                if (kvp.Value == assetID)
                {
                    itemID = kvp.Key;
                    break;
                }
            }

            if (itemID != UUID.Zero)
            {
                m_ids.Remove(itemID);
                m_items.Remove(itemID);
            }
        }

        public LayerItem this [int idx]
        {
            get
            {
                if (idx >= m_ids.Count || idx < 0)
                    return new LayerItem(UUID.Zero, UUID.Zero);

                return new LayerItem(m_ids[idx], m_items[m_ids[idx]]);
            }
        }
    }

    /// <summary>
    /// Contains the Avatar's Appearance and methods to manipulate the appearance.
    /// </summary>
    public class AvatarAppearance
    {
        private static readonly ILog m_log = LogManager.GetLogger(MethodBase.GetCurrentMethod().DeclaringType);

        public readonly static int VISUALPARAM_COUNT = 218;

        public readonly static int TEXTURE_COUNT = 21;
<<<<<<< HEAD
=======
        public readonly static byte[] BAKE_INDICES = new byte[] { 8, 9, 10, 11, 19, 20 };
>>>>>>> 49fa7e91
        
        protected UUID m_owner;
        protected int m_serial = 1;
        protected byte[] m_visualparams;
        protected Primitive.TextureEntry m_texture;
        protected AvatarWearable[] m_wearables;
<<<<<<< HEAD
        protected Dictionary<int, AvatarAttachment> m_attachments;
=======
        protected Dictionary<int, List<AvatarAttachment>> m_attachments;
>>>>>>> 49fa7e91
        protected float m_avatarHeight = 0;
        protected float m_hipOffset = 0;

        public virtual UUID Owner
        {
            get { return m_owner; }
            set { m_owner = value; }
        }

        public virtual int Serial
        {
            get { return m_serial; }
            set { m_serial = value; }
        }

        public virtual byte[] VisualParams
        {
            get { return m_visualparams; }
            set { m_visualparams = value; }
        }

        public virtual Primitive.TextureEntry Texture
        {
            get { return m_texture; }
            set { m_texture = value; }
        }

        public virtual AvatarWearable[] Wearables
        {
            get { return m_wearables; }
            set { m_wearables = value; }
        }

        public virtual Dictionary<int, AvatarAttachment> Attachments
        {
            get { return m_attachments; }
        }

        public virtual UUID BodyItem {
            get { return m_wearables[AvatarWearable.BODY].ItemID; }
            set { m_wearables[AvatarWearable.BODY].ItemID = value; }
        }

        public virtual UUID BodyAsset {
            get { return m_wearables[AvatarWearable.BODY].AssetID; }
            set { m_wearables[AvatarWearable.BODY].AssetID = value; }
        }

        public virtual UUID SkinItem {
            get { return m_wearables[AvatarWearable.SKIN].ItemID; }
            set { m_wearables[AvatarWearable.SKIN].ItemID = value; }
        }

        public virtual UUID SkinAsset {
            get { return m_wearables[AvatarWearable.SKIN].AssetID; }
            set { m_wearables[AvatarWearable.SKIN].AssetID = value; }
        }

        public virtual UUID HairItem {
            get { return m_wearables[AvatarWearable.HAIR].ItemID; }
            set { m_wearables[AvatarWearable.HAIR].ItemID = value; }
        }

        public virtual UUID HairAsset {
            get { return m_wearables[AvatarWearable.HAIR].AssetID; }
            set { m_wearables[AvatarWearable.HAIR].AssetID = value; }
        }

        public virtual UUID EyesItem {
            get { return m_wearables[AvatarWearable.EYES].ItemID; }
            set { m_wearables[AvatarWearable.EYES].ItemID = value; }
        }

        public virtual UUID EyesAsset {
            get { return m_wearables[AvatarWearable.EYES].AssetID; }
            set { m_wearables[AvatarWearable.EYES].AssetID = value; }
        }

        public virtual UUID ShirtItem {
            get { return m_wearables[AvatarWearable.SHIRT].ItemID; }
            set { m_wearables[AvatarWearable.SHIRT].ItemID = value; }
        }

        public virtual UUID ShirtAsset {
            get { return m_wearables[AvatarWearable.SHIRT].AssetID; }
            set { m_wearables[AvatarWearable.SHIRT].AssetID = value; }
        }

        public virtual UUID PantsItem {
            get { return m_wearables[AvatarWearable.PANTS].ItemID; }
            set { m_wearables[AvatarWearable.PANTS].ItemID = value; }
        }

        public virtual UUID PantsAsset {
            get { return m_wearables[AvatarWearable.PANTS].AssetID; }
            set { m_wearables[AvatarWearable.PANTS].AssetID = value; }
        }

        public virtual UUID ShoesItem {
            get { return m_wearables[AvatarWearable.SHOES].ItemID; }
            set { m_wearables[AvatarWearable.SHOES].ItemID = value; }
        }

        public virtual UUID ShoesAsset {
            get { return m_wearables[AvatarWearable.SHOES].AssetID; }
            set { m_wearables[AvatarWearable.SHOES].AssetID = value; }
        }

        public virtual UUID SocksItem {
            get { return m_wearables[AvatarWearable.SOCKS].ItemID; }
            set { m_wearables[AvatarWearable.SOCKS].ItemID = value; }
        }

        public virtual UUID SocksAsset {
            get { return m_wearables[AvatarWearable.SOCKS].AssetID; }
            set { m_wearables[AvatarWearable.SOCKS].AssetID = value; }
        }

        public virtual UUID JacketItem {
            get { return m_wearables[AvatarWearable.JACKET].ItemID; }
            set { m_wearables[AvatarWearable.JACKET].ItemID = value; }
        }

        public virtual UUID JacketAsset {
            get { return m_wearables[AvatarWearable.JACKET].AssetID; }
            set { m_wearables[AvatarWearable.JACKET].AssetID = value; }
        }

        public virtual UUID GlovesItem {
            get { return m_wearables[AvatarWearable.GLOVES].ItemID; }
            set { m_wearables[AvatarWearable.GLOVES].ItemID = value; }
        }

        public virtual UUID GlovesAsset {
            get { return m_wearables[AvatarWearable.GLOVES].AssetID; }
            set { m_wearables[AvatarWearable.GLOVES].AssetID = value; }
        }

        public virtual UUID UnderShirtItem {
            get { return m_wearables[AvatarWearable.UNDERSHIRT].ItemID; }
            set { m_wearables[AvatarWearable.UNDERSHIRT].ItemID = value; }
        }

        public virtual UUID UnderShirtAsset {
            get { return m_wearables[AvatarWearable.UNDERSHIRT].AssetID; }
            set { m_wearables[AvatarWearable.UNDERSHIRT].AssetID = value; }
        }

        public virtual UUID UnderPantsItem {
            get { return m_wearables[AvatarWearable.UNDERPANTS].ItemID; }
            set { m_wearables[AvatarWearable.UNDERPANTS].ItemID = value; }
        }

        public virtual UUID UnderPantsAsset {
            get { return m_wearables[AvatarWearable.UNDERPANTS].AssetID; }
            set { m_wearables[AvatarWearable.UNDERPANTS].AssetID = value; }
        }

        public virtual UUID SkirtItem {
            get { return m_wearables[AvatarWearable.SKIRT].ItemID; }
            set { m_wearables[AvatarWearable.SKIRT].ItemID = value; }
        }

        public virtual UUID SkirtAsset {
            get { return m_wearables[AvatarWearable.SKIRT].AssetID; }
            set { m_wearables[AvatarWearable.SKIRT].AssetID = value; }
        }

        public virtual float AvatarHeight
        {
            get { return m_avatarHeight; }
            set { m_avatarHeight = value; }
<<<<<<< HEAD
        }

        public virtual float HipOffset
        {
            get { return m_hipOffset; }
        }

        public AvatarAppearance() : this(UUID.Zero) {}

        public AvatarAppearance(UUID owner)
        {
// DEBUG ON
            m_log.WarnFormat("[AVATAR APPEARANCE] create empty appearance for {0}",owner);
// DEBUG OFF
            m_serial = 0;
            m_owner = owner;

            SetDefaultWearables();
            SetDefaultTexture();
            SetDefaultParams();
            SetHeight();
            
            m_attachments = new Dictionary<int, AvatarAttachment>();
=======
>>>>>>> 49fa7e91
        }
        
        public AvatarAppearance(UUID avatarID, OSDMap map)
        {
// DEBUG ON
            m_log.WarnFormat("[AVATAR APPEARANCE] create appearance for {0} from OSDMap",avatarID);
// DEBUG OFF
            m_owner = avatarID;
            Unpack(map);
            SetHeight();
        }
<<<<<<< HEAD
        
        public AvatarAppearance(UUID avatarID, AvatarWearable[] wearables, Primitive.TextureEntry textureEntry, byte[] visualParams)
        {
// DEBUG ON
            m_log.WarnFormat("[AVATAR APPEARANCE] create initialized appearance for {0}",avatarID);
// DEBUG OFF
            m_serial = 1;
            m_owner = avatarID;

            if (wearables != null)
                m_wearables = wearables;
            else
                SetDefaultWearables();
            
            if (textureEntry != null)
                m_texture = textureEntry;
            else
                SetDefaultTexture();

            if (visualParams != null)
                m_visualparams = visualParams;
            else
                SetDefaultParams();

            SetHeight();

            m_attachments = new Dictionary<int, AvatarAttachment>();
        }

        public AvatarAppearance(AvatarAppearance appearance)
        {
// DEBUG ON
            m_log.WarnFormat("[AVATAR APPEARANCE] create from an existing appearance");
// DEBUG OFF
            if (appearance == null)
            {
                m_serial = 0;
                m_owner = UUID.Zero;

                SetDefaultWearables();
                SetDefaultTexture();
                SetDefaultParams();
                SetHeight();

                m_attachments = new Dictionary<int, AvatarAttachment>();

                return;
            }
            
            m_serial = appearance.Serial;
            m_owner = appearance.Owner;

            m_wearables = null;
            if (appearance.Wearables != null)
            {
                m_wearables = new AvatarWearable[AvatarWearable.MAX_WEARABLES]; //should be 13 of these
                for (int i = 0; i < AvatarWearable.MAX_WEARABLES; i++)
                    SetWearable(i,appearance.Wearables[i]);
            }
            
            m_texture = null;
            if (appearance.Texture != null)
            {
                byte[] tbytes = appearance.Texture.GetBytes();
                m_texture = new Primitive.TextureEntry(tbytes,0,tbytes.Length);
            }
            
            m_visualparams = null;
            if (appearance.VisualParams != null)
                m_visualparams = (byte[])appearance.VisualParams.Clone();
            
            m_attachments = new Dictionary<int, AvatarAttachment>();
            foreach (KeyValuePair<int, AvatarAttachment> kvp in appearance.Attachments)
                m_attachments[kvp.Key] = new AvatarAttachment(kvp.Value);
        }
        
        protected virtual void SetDefaultWearables()
        {
            m_wearables = AvatarWearable.DefaultWearables;
        }
=======

        public AvatarAppearance() : this(UUID.Zero) {}
>>>>>>> 49fa7e91

        protected virtual void SetDefaultParams()
        {
<<<<<<< HEAD
            m_visualparams = new byte[VISUALPARAM_COUNT];
            for (int i = 0; i < VISUALPARAM_COUNT; i++)
            {
                m_visualparams[i] = 150;
            }
        }

        protected virtual void SetDefaultTexture()
        {
            m_texture = new Primitive.TextureEntry(new UUID("C228D1CF-4B5D-4BA8-84F4-899A0796AA97"));
            // The initialization of these seems to force a rebake regardless of whether it is needed
            // m_textures.CreateFace(0).TextureID = new UUID("00000000-0000-1111-9999-000000000012");
            // m_textures.CreateFace(1).TextureID = Util.BLANK_TEXTURE_UUID;
            // m_textures.CreateFace(2).TextureID = Util.BLANK_TEXTURE_UUID;
            // m_textures.CreateFace(3).TextureID = new UUID("6522E74D-1660-4E7F-B601-6F48C1659A77");
            // m_textures.CreateFace(4).TextureID = new UUID("7CA39B4C-BD19-4699-AFF7-F93FD03D3E7B");
            // m_textures.CreateFace(5).TextureID = new UUID("00000000-0000-1111-9999-000000000010");
            // m_textures.CreateFace(6).TextureID = new UUID("00000000-0000-1111-9999-000000000011");
        }

        /// <summary>
        /// Set up appearance textures.
        /// Returns boolean that indicates whether the new entries actually change the
        /// existing values. 
        /// </summary>
        public virtual bool SetTextureEntries(Primitive.TextureEntry textureEntry)
        {
            if (textureEntry == null)
                return false;

            // There are much simpler versions of this copy that could be
            // made. We determine if any of the textures actually
            // changed to know if the appearance should be saved later
            bool changed = false;
            for (int i = 0; i < AvatarAppearance.TEXTURE_COUNT; i++)
            {
                Primitive.TextureEntryFace newface = textureEntry.FaceTextures[i];
                Primitive.TextureEntryFace oldface = m_texture.FaceTextures[i];
                    
                if (newface == null)
                {
                    if (oldface == null) continue;
                }
                else
                {
                    if (oldface != null && oldface.TextureID == newface.TextureID) continue;
                }

                m_texture.FaceTextures[i] = (newface != null) ? new Primitive.TextureEntryFace(newface) : null;
                changed = true;
// DEBUG ON
                if (newface != null)
                    m_log.WarnFormat("[SCENEPRESENCE] index {0}, new texture id {1}",i,newface.TextureID);
// DEBUG OFF
            }

            return changed;
        }
        
        /// <summary>
        /// Set up visual parameters for the avatar and refresh the avatar height
        /// Returns boolean that indicates whether the new entries actually change the
        /// existing values. 
        /// </summary>
        public virtual bool SetVisualParams(byte[] visualParams)
        {
            if (visualParams == null)
                return false;

            // There are much simpler versions of this copy that could be
            // made. We determine if any of the visual parameters actually
            // changed to know if the appearance should be saved later
            bool changed = false;
            for (int i = 0; i < AvatarAppearance.VISUALPARAM_COUNT; i++)
            {
                if (visualParams[i] != m_visualparams[i])
                {
// DEBUG ON
                    m_log.WarnFormat("[AVATARAPPEARANCE] vparams changed [{0}] {1} ==> {2}",
                                     i,m_visualparams[i],visualParams[i]);
// DEBUG OFF
                    m_visualparams[i] = visualParams[i];
                    changed = true;
                }
            }

            // Reset the height if the visual parameters actually changed
            if (changed)
                SetHeight();

            return changed;
        }
    
        public virtual void SetAppearance(Primitive.TextureEntry textureEntry, byte[] visualParams)
        {
            SetTextureEntries(textureEntry);
            SetVisualParams(visualParams);
        }
        
        public virtual void SetHeight()
        {
            m_avatarHeight = 1.23077f  // Shortest possible avatar height
                           + 0.516945f * (float)m_visualparams[(int)VPElement.SHAPE_HEIGHT] / 255.0f   // Body height
                           + 0.072514f * (float)m_visualparams[(int)VPElement.SHAPE_HEAD_SIZE] / 255.0f  // Head size
                           + 0.3836f * (float)m_visualparams[(int)VPElement.SHAPE_LEG_LENGTH] / 255.0f    // Leg length
                           + 0.08f * (float)m_visualparams[(int)VPElement.SHOES_PLATFORM_HEIGHT] / 255.0f    // Shoe platform height
                           + 0.07f * (float)m_visualparams[(int)VPElement.SHOES_HEEL_HEIGHT] / 255.0f    // Shoe heel height
                           + 0.076f * (float)m_visualparams[(int)VPElement.SHAPE_NECK_LENGTH] / 255.0f;    // Neck length

            m_hipOffset = (((1.23077f // Half of avatar
                           + 0.516945f * (float)m_visualparams[(int)VPElement.SHAPE_HEIGHT] / 255.0f   // Body height
                           + 0.3836f * (float)m_visualparams[(int)VPElement.SHAPE_LEG_LENGTH] / 255.0f    // Leg length
                           + 0.08f * (float)m_visualparams[(int)VPElement.SHOES_PLATFORM_HEIGHT] / 255.0f    // Shoe platform height
                           + 0.07f * (float)m_visualparams[(int)VPElement.SHOES_HEEL_HEIGHT] / 255.0f    // Shoe heel height
                           ) / 2) - m_avatarHeight / 2) * 0.31f - 0.0425f;
        }

        public virtual void SetWearable(int wearableId, AvatarWearable wearable)
        {
// DEBUG ON
//          m_log.WarnFormat("[AVATARAPPEARANCE] set wearable {0} --> {1}:{2}",wearableId,wearable.ItemID,wearable.AssetID);
// DEBUG OFF
            m_wearables[wearableId] = new AvatarWearable(wearable.ItemID,wearable.AssetID);
        }


// DEBUG ON
        public override String ToString()
        {
            String s = "";
            for (uint i = 0; i < AvatarAppearance.TEXTURE_COUNT; i++)
                if (m_texture.FaceTextures[i] != null)
                    s += String.Format("Texture: {0} --> {1}\n",i,m_texture.FaceTextures[i].TextureID);

            foreach (AvatarWearable awear in m_wearables)
                s += String.Format("Wearable: item={0}, asset={1}\n",awear.ItemID,awear.AssetID);

            s += "Visual Params: ";
            for (uint j = 0; j < AvatarAppearance.VISUALPARAM_COUNT; j++)
                s += String.Format("{0},",m_visualparams[j]);
            s += "\n";
            
            return s;
=======
// DEBUG ON
            m_log.WarnFormat("[AVATAR APPEARANCE] create empty appearance for {0}",owner);
// DEBUG OFF
            m_serial = 1;
            m_owner = owner;

            SetDefaultWearables();
            SetDefaultTexture();
            SetDefaultParams();
            SetHeight();
            
            m_attachments = new Dictionary<int, List<AvatarAttachment>>();
        }
        
        public AvatarAppearance(UUID avatarID, OSDMap map)
        {
// DEBUG ON
            m_log.WarnFormat("[AVATAR APPEARANCE] create appearance for {0} from OSDMap",avatarID);
// DEBUG OFF
            m_owner = avatarID;
            Unpack(map);
            SetHeight();
        }
        
        public AvatarAppearance(UUID avatarID, AvatarWearable[] wearables, Primitive.TextureEntry textureEntry, byte[] visualParams)
        {
// DEBUG ON
            m_log.WarnFormat("[AVATAR APPEARANCE] create initialized appearance for {0}",avatarID);
// DEBUG OFF
            m_serial = 1;
            m_owner = avatarID;

            if (wearables != null)
                m_wearables = wearables;
            else
                SetDefaultWearables();
            
            if (textureEntry != null)
                m_texture = textureEntry;
            else
                SetDefaultTexture();

            if (visualParams != null)
                m_visualparams = visualParams;
            else
                SetDefaultParams();

            SetHeight();

            m_attachments = new Dictionary<int, List<AvatarAttachment>>();
        }

        public AvatarAppearance(AvatarAppearance appearance)
        {
// DEBUG ON
            m_log.WarnFormat("[AVATAR APPEARANCE] create from an existing appearance");
// DEBUG OFF
            if (appearance == null)
            {
                m_serial = 1;
                m_owner = UUID.Zero;

                SetDefaultWearables();
                SetDefaultTexture();
                SetDefaultParams();
                SetHeight();

                m_attachments = new Dictionary<int, List<AvatarAttachment>>();

                return;
            }
            
            m_serial = appearance.Serial;
            m_owner = appearance.Owner;

            m_wearables = null;
            if (appearance.Wearables != null)
            {
                m_wearables = new AvatarWearable[AvatarWearable.MAX_WEARABLES]; //should be 13 of these
                for (int i = 0; i < AvatarWearable.MAX_WEARABLES; i++)
                    SetWearable(i,appearance.Wearables[i]);
            }
            
            m_texture = null;
            if (appearance.Texture != null)
            {
                byte[] tbytes = appearance.Texture.GetBytes();
                m_texture = new Primitive.TextureEntry(tbytes,0,tbytes.Length);
            }
            
            m_visualparams = null;
            if (appearance.VisualParams != null)
                m_visualparams = (byte[])appearance.VisualParams.Clone();
            
            // Copy the attachment, force append mode since that ensures consistency
            m_attachments = new Dictionary<int, List<AvatarAttachment>>();
            foreach (AvatarAttachment attachment in appearance.GetAttachments())
                AppendAttachment(new AvatarAttachment(attachment));
        }
        
        protected virtual void SetDefaultWearables()
        {
            m_wearables = AvatarWearable.DefaultWearables;
>>>>>>> 49fa7e91
        }
// DEBUG OFF

<<<<<<< HEAD
        public void SetAttachments(AvatarAttachment[] data)
        {
            foreach (AvatarAttachment attach in data)
                m_attachments[attach.AttachPoint] = new AvatarAttachment(attach);
        }

        public void SetAttachment(int attachpoint, UUID item, UUID asset)
        {
            if (attachpoint == 0)
                return;

            if (item == UUID.Zero)
            {
                if (m_attachments.ContainsKey(attachpoint))
                    m_attachments.Remove(attachpoint);
                return;
            }

            m_attachments[attachpoint] = new AvatarAttachment(attachpoint,item,asset);
=======
        protected virtual void SetDefaultParams()
        {
            m_visualparams = new byte[VISUALPARAM_COUNT];
            for (int i = 0; i < VISUALPARAM_COUNT; i++)
            {
                m_visualparams[i] = 150;
            }
        }

        protected virtual void SetDefaultTexture()
        {
            m_texture = new Primitive.TextureEntry(new UUID("C228D1CF-4B5D-4BA8-84F4-899A0796AA97"));
            for (uint i = 0; i < TEXTURE_COUNT; i++)
                m_texture.CreateFace(i).TextureID = new UUID(AppearanceManager.DEFAULT_AVATAR_TEXTURE);
        }

        /// <summary>
        /// Set up appearance textures.
        /// Returns boolean that indicates whether the new entries actually change the
        /// existing values. 
        /// </summary>
        public virtual bool SetTextureEntries(Primitive.TextureEntry textureEntry)
        {
            if (textureEntry == null)
                return false;

            // There are much simpler versions of this copy that could be
            // made. We determine if any of the textures actually
            // changed to know if the appearance should be saved later
            bool changed = false;
            for (uint i = 0; i < AvatarAppearance.TEXTURE_COUNT; i++)
            {
                Primitive.TextureEntryFace newface = textureEntry.FaceTextures[i];
                Primitive.TextureEntryFace oldface = m_texture.FaceTextures[i];
                    
                if (newface == null)
                {
                    if (oldface == null) continue;
                }
                else
                {
                    if (oldface != null && oldface.TextureID == newface.TextureID) continue;
                }

                changed = true;
// DEBUG ON
                if (newface != null)
                    m_log.WarnFormat("[AVATAR APPEARANCE] index {0}, new texture id {1}",i,newface.TextureID);
// DEBUG OFF
            }

            m_texture = textureEntry;
            return changed;
        }
        
        /// <summary>
        /// Set up visual parameters for the avatar and refresh the avatar height
        /// Returns boolean that indicates whether the new entries actually change the
        /// existing values. 
        /// </summary>
        public virtual bool SetVisualParams(byte[] visualParams)
        {
            if (visualParams == null)
                return false;

            // There are much simpler versions of this copy that could be
            // made. We determine if any of the visual parameters actually
            // changed to know if the appearance should be saved later
            bool changed = false;
            for (int i = 0; i < AvatarAppearance.VISUALPARAM_COUNT; i++)
            {
                if (visualParams[i] != m_visualparams[i])
                {
// DEBUG ON
//                    m_log.WarnFormat("[AVATARAPPEARANCE] vparams changed [{0}] {1} ==> {2}",
//                                     i,m_visualparams[i],visualParams[i]);
// DEBUG OFF
                    m_visualparams[i] = visualParams[i];
                    changed = true;
                }
            }

            // Reset the height if the visual parameters actually changed
            if (changed)
                SetHeight();

            return changed;
        }
    
        public virtual void SetAppearance(Primitive.TextureEntry textureEntry, byte[] visualParams)
        {
            SetTextureEntries(textureEntry);
            SetVisualParams(visualParams);
        }
        
        public virtual void SetHeight()
        {
            m_avatarHeight = 1.23077f  // Shortest possible avatar height
                           + 0.516945f * (float)m_visualparams[(int)VPElement.SHAPE_HEIGHT] / 255.0f   // Body height
                           + 0.072514f * (float)m_visualparams[(int)VPElement.SHAPE_HEAD_SIZE] / 255.0f  // Head size
                           + 0.3836f * (float)m_visualparams[(int)VPElement.SHAPE_LEG_LENGTH] / 255.0f    // Leg length
                           + 0.08f * (float)m_visualparams[(int)VPElement.SHOES_PLATFORM_HEIGHT] / 255.0f    // Shoe platform height
                           + 0.07f * (float)m_visualparams[(int)VPElement.SHOES_HEEL_HEIGHT] / 255.0f    // Shoe heel height
                           + 0.076f * (float)m_visualparams[(int)VPElement.SHAPE_NECK_LENGTH] / 255.0f;    // Neck length

            m_hipOffset = (((1.23077f // Half of avatar
                           + 0.516945f * (float)m_visualparams[(int)VPElement.SHAPE_HEIGHT] / 255.0f   // Body height
                           + 0.3836f * (float)m_visualparams[(int)VPElement.SHAPE_LEG_LENGTH] / 255.0f    // Leg length
                           + 0.08f * (float)m_visualparams[(int)VPElement.SHOES_PLATFORM_HEIGHT] / 255.0f    // Shoe platform height
                           + 0.07f * (float)m_visualparams[(int)VPElement.SHOES_HEEL_HEIGHT] / 255.0f    // Shoe heel height
                           ) / 2) - m_avatarHeight / 2) * 0.31f - 0.0425f;
>>>>>>> 49fa7e91
        }

        public virtual void SetWearable(int wearableId, AvatarWearable wearable)
        {
// DEBUG ON
//          m_log.WarnFormat("[AVATARAPPEARANCE] set wearable {0} --> {1}:{2}",wearableId,wearable.ItemID,wearable.AssetID);
// DEBUG OFF
            m_wearables[wearableId] = new AvatarWearable(wearable.ItemID,wearable.AssetID);
        }


<<<<<<< HEAD
            foreach (KeyValuePair<int, AvatarAttachment> kvp in m_attachments)
            {
                Hashtable data = new Hashtable();
                data["item"] = kvp.Value.ItemID.ToString();
                data["asset"] = kvp.Value.AssetID.ToString();

                ret[kvp.Key] = data;
            }
=======
// DEBUG ON
        public override String ToString()
        {
            String s = "";

            s += String.Format("Serial: {0}\n",m_serial);
            
            for (uint i = 0; i < AvatarAppearance.TEXTURE_COUNT; i++)
                if (m_texture.FaceTextures[i] != null)
                    s += String.Format("Texture: {0} --> {1}\n",i,m_texture.FaceTextures[i].TextureID);

            foreach (AvatarWearable awear in m_wearables)
                s += String.Format("Wearable: item={0}, asset={1}\n",awear.ItemID,awear.AssetID);
>>>>>>> 49fa7e91

            s += "Visual Params: ";
            for (uint j = 0; j < AvatarAppearance.VISUALPARAM_COUNT; j++)
                s += String.Format("{0},",m_visualparams[j]);
            s += "\n";
            
            return s;
        }
// DEBUG OFF

        /// <summary>
        /// Get a list of the attachments, note that there may be 
        /// duplicate attachpoints
        /// </summary>
        public List<AvatarAttachment> GetAttachments()
        {
            List<AvatarAttachment> alist = new List<AvatarAttachment>();
            foreach (KeyValuePair<int, List<AvatarAttachment>> kvp in m_attachments)
            {
                foreach (AvatarAttachment attach in kvp.Value)
                    alist.Add(new AvatarAttachment(attach));
            }
            
            return alist;
        }
        
        internal void AppendAttachment(AvatarAttachment attach)
        {
<<<<<<< HEAD
            if (!m_attachments.ContainsKey(attachpoint))
                return UUID.Zero;

            return m_attachments[attachpoint].ItemID;
=======
            if (! m_attachments.ContainsKey(attach.AttachPoint))
                m_attachments[attach.AttachPoint] = new List<AvatarAttachment>();
            m_attachments[attach.AttachPoint].Add(attach);
>>>>>>> 49fa7e91
        }

        internal void ReplaceAttachment(AvatarAttachment attach)
        {
<<<<<<< HEAD
            if (!m_attachments.ContainsKey(attachpoint))
                return UUID.Zero;

            return m_attachments[attachpoint].AssetID;
=======
            m_attachments[attach.AttachPoint] = new List<AvatarAttachment>();
            m_attachments[attach.AttachPoint].Add(attach);
        }
        
        /// <summary>
        /// Add an attachment, if the attachpoint has the 
        /// 0x80 bit set then we assume this is an append
        /// operation otherwise we replace whatever is 
        /// currently attached at the attachpoint
        /// </summary>
        public void SetAttachment(int attachpoint, UUID item, UUID asset)
        {
            if (attachpoint == 0)
                return;

            if (item == UUID.Zero)
            {
                if (m_attachments.ContainsKey(attachpoint))
                    m_attachments.Remove(attachpoint);
                return;
            }

            // check if this is an append or a replace, 0x80 marks it as an append
            if ((attachpoint & 0x80) > 0)
            {
                // strip the append bit
                int point = attachpoint & 0x7F;
                AppendAttachment(new AvatarAttachment(point, item, asset));
            }
            else
            {
                ReplaceAttachment(new AvatarAttachment(attachpoint,item,asset));
            }
>>>>>>> 49fa7e91
        }

        public int GetAttachpoint(UUID itemID)
        {
<<<<<<< HEAD
            foreach (KeyValuePair<int, AvatarAttachment> kvp in m_attachments)
            {
                if (kvp.Value.ItemID == itemID)
                {
=======
            foreach (KeyValuePair<int, List<AvatarAttachment>> kvp in m_attachments)
            {
                int index = kvp.Value.FindIndex(delegate(AvatarAttachment a) { return a.ItemID == itemID; });
                if (index >= 0)
>>>>>>> 49fa7e91
                    return kvp.Key;
            }

            return 0;
        }

        public void DetachAttachment(UUID itemID)
        {
            foreach (KeyValuePair<int, List<AvatarAttachment>> kvp in m_attachments)
            {
                int index = kvp.Value.FindIndex(delegate(AvatarAttachment a) { return a.ItemID == itemID; });
                if (index >= 0)
                {
                    // Remove it from the list of attachments at that attach point
                    m_attachments[kvp.Key].RemoveAt(index);

                    // And remove the list if there are no more attachments here
                    if (m_attachments[kvp.Key].Count == 0)
                        m_attachments.Remove(kvp.Key);
                    return;
                }
            }
        }

        public void ClearAttachments()
        {
            m_attachments.Clear();
        }

<<<<<<< HEAD
=======
        #region Packing Functions

>>>>>>> 49fa7e91
        /// <summary>
        /// Create an OSDMap from the appearance data
        /// </summary>
        public OSDMap Pack()
        {
            OSDMap data = new OSDMap();

            data["serial"] = OSD.FromInteger(m_serial);
            data["height"] = OSD.FromReal(m_avatarHeight);
            data["hipoffset"] = OSD.FromReal(m_hipOffset);
            
            // Wearables
            OSDArray wears = new OSDArray(AvatarWearable.MAX_WEARABLES);
            for (int i = 0; i < AvatarWearable.MAX_WEARABLES; i++) 
                wears.Add(m_wearables[i].Pack());
            data["wearables"] = wears;

            // Avatar Textures 
            OSDArray textures = new OSDArray(AvatarAppearance.TEXTURE_COUNT);
            for (uint i = 0; i < AvatarAppearance.TEXTURE_COUNT; i++)
            {
                if (m_texture.FaceTextures[i] != null)
                    textures.Add(OSD.FromUUID(m_texture.FaceTextures[i].TextureID));
                else
<<<<<<< HEAD
                    textures.Add(OSD.FromUUID(UUID.Zero));
            }
            data["textures"] = textures;

            // Visual Parameters
            OSDBinary visualparams = new OSDBinary(m_visualparams);
            data["visualparams"] = visualparams;
            
            // Attachments
            OSDArray attachs = new OSDArray(m_attachments.Count);
            foreach (KeyValuePair<int, AvatarAttachment> kvp in m_attachments)
                attachs.Add(kvp.Value.Pack());
            data["attachments"] = attachs;

=======
                    textures.Add(OSD.FromUUID(AppearanceManager.DEFAULT_AVATAR_TEXTURE));
            }
            data["textures"] = textures;

            // Visual Parameters
            OSDBinary visualparams = new OSDBinary(m_visualparams);
            data["visualparams"] = visualparams;
            
            // Attachments
            OSDArray attachs = new OSDArray(m_attachments.Count);
            foreach (AvatarAttachment attach in GetAttachments())
                attachs.Add(attach.Pack());
            data["attachments"] = attachs;

>>>>>>> 49fa7e91
            return data;
        }

        /// <summary>
        /// Unpack and OSDMap and initialize the appearance
        /// from it
        /// </summary>
        public void Unpack(OSDMap data)
        {
<<<<<<< HEAD
            if ((data != null) &&  (data["appearance_serial"] != null))
                m_serial = data["appearance_serial"].AsInteger();
=======
            if ((data != null) &&  (data["serial"] != null))
                m_serial = data["serial"].AsInteger();
>>>>>>> 49fa7e91
            if ((data != null) && (data["height"] != null))
                m_avatarHeight = (float)data["height"].AsReal();
            if ((data != null) && (data["hipoffset"] != null))
                m_hipOffset = (float)data["hipoffset"].AsReal();

            try 
            {
                // Wearables
                SetDefaultWearables();
                if ((data != null) && (data["wearables"] != null) && (data["wearables"]).Type == OSDType.Array)
                {
                    OSDArray wears = (OSDArray)(data["wearables"]);
                    for (int i = 0; i < wears.Count; i++) 
                        m_wearables[i] = new AvatarWearable((OSDMap)wears[i]);
                }
                else
                {
                    m_log.Warn("[AVATARAPPEARANCE] failed to unpack wearables");
                }

                // Avatar Textures
                SetDefaultTexture();
                if ((data != null) && (data["textures"] != null) && (data["textures"]).Type == OSDType.Array)
                {
                    OSDArray textures = (OSDArray)(data["textures"]);
                    for (int i = 0; i < AvatarAppearance.TEXTURE_COUNT && i < textures.Count; i++)
                    {
<<<<<<< HEAD
                        if (textures[i] != null)
                        {
                            UUID textureID = textures[i].AsUUID();
                            if (textureID != UUID.Zero)
                                m_texture.CreateFace((uint)i).TextureID = textureID;
                        }
=======
                        UUID textureID = AppearanceManager.DEFAULT_AVATAR_TEXTURE;
                        if (textures[i] != null)
                            textureID = textures[i].AsUUID();
                        m_texture.CreateFace((uint)i).TextureID = new UUID(textureID);
>>>>>>> 49fa7e91
                    }
                }
                else
                {
                    m_log.Warn("[AVATARAPPEARANCE] failed to unpack textures");
                }

                // Visual Parameters
                SetDefaultParams();
                if ((data != null) && (data["visualparams"] != null))
                {
                    if ((data["visualparams"].Type == OSDType.Binary) || (data["visualparams"].Type == OSDType.Array))
                        m_visualparams = data["visualparams"].AsBinary();
                }
                else
                {
                    m_log.Warn("[AVATARAPPEARANCE] failed to unpack visual parameters");
                }

                // Attachments
<<<<<<< HEAD
                m_attachments = new Dictionary<int, AvatarAttachment>();
=======
                m_attachments = new Dictionary<int, List<AvatarAttachment>>();
>>>>>>> 49fa7e91
                if ((data != null) && (data["attachments"] != null) && (data["attachments"]).Type == OSDType.Array)
                {
                    OSDArray attachs = (OSDArray)(data["attachments"]);
                    for (int i = 0; i < attachs.Count; i++)
<<<<<<< HEAD
                    {
                        AvatarAttachment attach = new AvatarAttachment((OSDMap)attachs[i]);
                        m_attachments[attach.AttachPoint] = attach;
                    }
=======
                        AppendAttachment(new AvatarAttachment((OSDMap)attachs[i]));
>>>>>>> 49fa7e91
                }
            }
            catch (Exception e)
            {
                m_log.ErrorFormat("[AVATARAPPEARANCE] unpack failed badly: {0}",e.Message);
            }
        }

<<<<<<< HEAD
=======
        #endregion

        #region VPElement
>>>>>>> 49fa7e91

        /// <summary>
        /// Viewer Params Array Element for AgentSetAppearance
        /// Generated from LibOMV's Visual Params list
        /// </summary>
        public enum VPElement : int
        {
            /// <summary>
            /// Brow Size - Small 0--+255 Large
            /// </summary>
            SHAPE_BIG_BROW = 0,
            /// <summary>
            /// Nose Size - Small 0--+255 Large
            /// </summary>
            SHAPE_NOSE_BIG_OUT = 1,
            /// <summary>
            /// Nostril Width - Narrow 0--+255 Broad
            /// </summary>
            SHAPE_BROAD_NOSTRILS = 2,
            /// <summary>
            /// Chin Cleft - Round 0--+255 Cleft
            /// </summary>
            SHAPE_CLEFT_CHIN = 3,
            /// <summary>
            /// Nose Tip Shape - Pointy 0--+255 Bulbous
            /// </summary>
            SHAPE_BULBOUS_NOSE_TIP = 4,
            /// <summary>
            /// Chin Angle - Chin Out 0--+255 Chin In
            /// </summary>
            SHAPE_WEAK_CHIN = 5,
            /// <summary>
            /// Chin-Neck - Tight Chin 0--+255 Double Chin
            /// </summary>
            SHAPE_DOUBLE_CHIN = 6,
            /// <summary>
            /// Lower Cheeks - Well-Fed 0--+255 Sunken
            /// </summary>
            SHAPE_SUNKEN_CHEEKS = 7,
            /// <summary>
            /// Upper Bridge - Low 0--+255 High
            /// </summary>
            SHAPE_NOBLE_NOSE_BRIDGE = 8,
            /// <summary>
            ///  - Less 0--+255 More
            /// </summary>
            SHAPE_JOWLS = 9,
            /// <summary>
            /// Upper Chin Cleft - Round 0--+255 Cleft
            /// </summary>
            SHAPE_CLEFT_CHIN_UPPER = 10,
            /// <summary>
            /// Cheek Bones - Low 0--+255 High
            /// </summary>
            SHAPE_HIGH_CHEEK_BONES = 11,
            /// <summary>
            /// Ear Angle - In 0--+255 Out
            /// </summary>
            SHAPE_EARS_OUT = 12,
            /// <summary>
            /// Eyebrow Points - Smooth 0--+255 Pointy
            /// </summary>
            HAIR_POINTY_EYEBROWS = 13,
            /// <summary>
            /// Jaw Shape - Pointy 0--+255 Square
            /// </summary>
            SHAPE_SQUARE_JAW = 14,
            /// <summary>
            /// Upper Cheeks - Thin 0--+255 Puffy
            /// </summary>
            SHAPE_PUFFY_UPPER_CHEEKS = 15,
            /// <summary>
            /// Nose Tip Angle - Downturned 0--+255 Upturned
            /// </summary>
            SHAPE_UPTURNED_NOSE_TIP = 16,
            /// <summary>
            /// Nose Thickness - Thin Nose 0--+255 Bulbous Nose
            /// </summary>
            SHAPE_BULBOUS_NOSE = 17,
            /// <summary>
            /// Upper Eyelid Fold - Uncreased 0--+255 Creased
            /// </summary>
            SHAPE_UPPER_EYELID_FOLD = 18,
            /// <summary>
            /// Attached Earlobes - Unattached 0--+255 Attached
            /// </summary>
            SHAPE_ATTACHED_EARLOBES = 19,
            /// <summary>
            /// Eye Bags - Smooth 0--+255 Baggy
            /// </summary>
            SHAPE_BAGGY_EYES = 20,
            /// <summary>
            /// Eye Opening - Narrow 0--+255 Wide
            /// </summary>
            SHAPE_WIDE_EYES = 21,
            /// <summary>
            /// Lip Cleft - Narrow 0--+255 Wide
            /// </summary>
            SHAPE_WIDE_LIP_CLEFT = 22,
            /// <summary>
            /// Bridge Width - Narrow 0--+255 Wide
            /// </summary>
            SHAPE_WIDE_NOSE_BRIDGE = 23,
            /// <summary>
            /// Eyebrow Arc - Flat 0--+255 Arced
            /// </summary>
            HAIR_ARCED_EYEBROWS = 24,
            /// <summary>
            /// Height - Short 0--+255 Tall
            /// </summary>
            SHAPE_HEIGHT = 25,
            /// <summary>
            /// Body Thickness - Body Thin 0--+255 Body Thick
            /// </summary>
            SHAPE_THICKNESS = 26,
            /// <summary>
            /// Ear Size - Small 0--+255 Large
            /// </summary>
            SHAPE_BIG_EARS = 27,
            /// <summary>
            /// Shoulders - Narrow 0--+255 Broad
            /// </summary>
            SHAPE_SHOULDERS = 28,
            /// <summary>
            /// Hip Width - Narrow 0--+255 Wide
            /// </summary>
            SHAPE_HIP_WIDTH = 29,
            /// <summary>
            ///  - Short Torso 0--+255 Long Torso
            /// </summary>
            SHAPE_TORSO_LENGTH = 30,
            SHAPE_MALE = 31,
            /// <summary>
            ///  - Short 0--+255 Long
            /// </summary>
            GLOVES_GLOVE_LENGTH = 32,
            /// <summary>
            ///  - Darker 0--+255 Lighter
            /// </summary>
            EYES_EYE_LIGHTNESS = 33,
            /// <summary>
            ///  - Natural 0--+255 Unnatural
            /// </summary>
            EYES_EYE_COLOR = 34,
            /// <summary>
            ///  - Small 0--+255 Large
            /// </summary>
            SHAPE_BREAST_SIZE = 35,
            /// <summary>
            ///  - None 0--+255 Wild
            /// </summary>
            SKIN_RAINBOW_COLOR = 36,
            /// <summary>
            /// Ruddiness - Pale 0--+255 Ruddy
            /// </summary>
            SKIN_RED_SKIN = 37,
            /// <summary>
            ///  - Light 0--+255 Dark
            /// </summary>
            SKIN_PIGMENT = 38,
            HAIR_RAINBOW_COLOR_39 = 39,
            /// <summary>
            ///  - No Red 0--+255 Very Red
            /// </summary>
            HAIR_RED_HAIR = 40,
            /// <summary>
            ///  - Black 0--+255 Blonde
            /// </summary>
            HAIR_BLONDE_HAIR = 41,
            /// <summary>
            ///  - No White 0--+255 All White
            /// </summary>
            HAIR_WHITE_HAIR = 42,
            /// <summary>
            ///  - Less Rosy 0--+255 More Rosy
            /// </summary>
            SKIN_ROSY_COMPLEXION = 43,
            /// <summary>
            ///  - Darker 0--+255 Pinker
            /// </summary>
            SKIN_LIP_PINKNESS = 44,
            /// <summary>
            ///  - Thin Eyebrows 0--+255 Bushy Eyebrows
            /// </summary>
            HAIR_EYEBROW_SIZE = 45,
            /// <summary>
            ///  - Short 0--+255 Long
            /// </summary>
            HAIR_FRONT_FRINGE = 46,
            /// <summary>
            ///  - Short 0--+255 Long
            /// </summary>
            HAIR_SIDE_FRINGE = 47,
            /// <summary>
            ///  - Short 0--+255 Long
            /// </summary>
            HAIR_BACK_FRINGE = 48,
            /// <summary>
            ///  - Short 0--+255 Long
            /// </summary>
            HAIR_HAIR_FRONT = 49,
            /// <summary>
            ///  - Short 0--+255 Long
            /// </summary>
            HAIR_HAIR_SIDES = 50,
            /// <summary>
            ///  - Short 0--+255 Long
            /// </summary>
            HAIR_HAIR_BACK = 51,
            /// <summary>
            ///  - Sweep Forward 0--+255 Sweep Back
            /// </summary>
            HAIR_HAIR_SWEEP = 52,
            /// <summary>
            ///  - Left 0--+255 Right
            /// </summary>
            HAIR_HAIR_TILT = 53,
            /// <summary>
            /// Middle Part - No Part 0--+255 Part
            /// </summary>
            HAIR_HAIR_PART_MIDDLE = 54,
            /// <summary>
            /// Right Part - No Part 0--+255 Part
            /// </summary>
            HAIR_HAIR_PART_RIGHT = 55,
            /// <summary>
            /// Left Part - No Part 0--+255 Part
            /// </summary>
            HAIR_HAIR_PART_LEFT = 56,
            /// <summary>
            /// Full Hair Sides - Mowhawk 0--+255 Full Sides
            /// </summary>
            HAIR_HAIR_SIDES_FULL = 57,
            /// <summary>
            ///  - Less 0--+255 More
            /// </summary>
            SKIN_BODY_DEFINITION = 58,
            /// <summary>
            /// Lip Width - Narrow Lips 0--+255 Wide Lips
            /// </summary>
            SHAPE_LIP_WIDTH = 59,
            /// <summary>
            ///  - Small 0--+255 Big
            /// </summary>
            SHAPE_BELLY_SIZE = 60,
            /// <summary>
            ///  - Less 0--+255 More
            /// </summary>
            SKIN_FACIAL_DEFINITION = 61,
            /// <summary>
            ///  - Less 0--+255 More
            /// </summary>
            SKIN_WRINKLES = 62,
            /// <summary>
            ///  - Less 0--+255 More
            /// </summary>
            SKIN_FRECKLES = 63,
            /// <summary>
            ///  - Short Sideburns 0--+255 Mutton Chops
            /// </summary>
            HAIR_SIDEBURNS = 64,
            /// <summary>
            ///  - Chaplin 0--+255 Handlebars
            /// </summary>
            HAIR_MOUSTACHE = 65,
            /// <summary>
            ///  - Less soul 0--+255 More soul
            /// </summary>
            HAIR_SOULPATCH = 66,
            /// <summary>
            ///  - Less Curtains 0--+255 More Curtains
            /// </summary>
            HAIR_CHIN_CURTAINS = 67,
            /// <summary>
            /// Rumpled Hair - Smooth Hair 0--+255 Rumpled Hair
            /// </summary>
            HAIR_HAIR_RUMPLED = 68,
            /// <summary>
            /// Big Hair Front - Less 0--+255 More
            /// </summary>
            HAIR_HAIR_BIG_FRONT = 69,
            /// <summary>
            /// Big Hair Top - Less 0--+255 More
            /// </summary>
            HAIR_HAIR_BIG_TOP = 70,
            /// <summary>
            /// Big Hair Back - Less 0--+255 More
            /// </summary>
            HAIR_HAIR_BIG_BACK = 71,
            /// <summary>
            /// Spiked Hair - No Spikes 0--+255 Big Spikes
            /// </summary>
            HAIR_HAIR_SPIKED = 72,
            /// <summary>
            /// Chin Depth - Shallow 0--+255 Deep
            /// </summary>
            SHAPE_DEEP_CHIN = 73,
            /// <summary>
            /// Part Bangs - No Part 0--+255 Part Bangs
            /// </summary>
            HAIR_BANGS_PART_MIDDLE = 74,
            /// <summary>
            /// Head Shape - More Square 0--+255 More Round
            /// </summary>
            SHAPE_HEAD_SHAPE = 75,
            /// <summary>
            /// Eye Spacing - Close Set Eyes 0--+255 Far Set Eyes
            /// </summary>
            SHAPE_EYE_SPACING = 76,
            /// <summary>
            ///  - Low Heels 0--+255 High Heels
            /// </summary>
            SHOES_HEEL_HEIGHT = 77,
            /// <summary>
            ///  - Low Platforms 0--+255 High Platforms
            /// </summary>
            SHOES_PLATFORM_HEIGHT = 78,
            /// <summary>
            ///  - Thin Lips 0--+255 Fat Lips
            /// </summary>
            SHAPE_LIP_THICKNESS = 79,
            /// <summary>
            /// Mouth Position - High 0--+255 Low
            /// </summary>
            SHAPE_MOUTH_HEIGHT = 80,
            /// <summary>
            /// Breast Buoyancy - Less Gravity 0--+255 More Gravity
            /// </summary>
            SHAPE_BREAST_GRAVITY = 81,
            /// <summary>
            /// Platform Width - Narrow 0--+255 Wide
            /// </summary>
            SHOES_SHOE_PLATFORM_WIDTH = 82,
            /// <summary>
            ///  - Pointy Heels 0--+255 Thick Heels
            /// </summary>
            SHOES_HEEL_SHAPE = 83,
            /// <summary>
            ///  - Pointy 0--+255 Square
            /// </summary>
            SHOES_TOE_SHAPE = 84,
            /// <summary>
            /// Foot Size - Small 0--+255 Big
            /// </summary>
            SHAPE_FOOT_SIZE = 85,
            /// <summary>
            /// Nose Width - Narrow 0--+255 Wide
            /// </summary>
            SHAPE_WIDE_NOSE = 86,
            /// <summary>
            /// Eyelash Length - Short 0--+255 Long
            /// </summary>
            SHAPE_EYELASHES_LONG = 87,
            /// <summary>
            ///  - Short 0--+255 Long
            /// </summary>
            UNDERSHIRT_SLEEVE_LENGTH = 88,
            /// <summary>
            ///  - Short 0--+255 Long
            /// </summary>
            UNDERSHIRT_BOTTOM = 89,
            /// <summary>
            ///  - Low 0--+255 High
            /// </summary>
            UNDERSHIRT_COLLAR_FRONT = 90,
            JACKET_SLEEVE_LENGTH_91 = 91,
            JACKET_COLLAR_FRONT_92 = 92,
            /// <summary>
            /// Jacket Length - Short 0--+255 Long
            /// </summary>
            JACKET_BOTTOM_LENGTH_LOWER = 93,
            /// <summary>
            /// Open Front - Open 0--+255 Closed
            /// </summary>
            JACKET_OPEN_JACKET = 94,
            /// <summary>
            ///  - Short 0--+255 Tall
            /// </summary>
            SHOES_SHOE_HEIGHT = 95,
            /// <summary>
            ///  - Short 0--+255 Long
            /// </summary>
            SOCKS_SOCKS_LENGTH = 96,
            /// <summary>
            ///  - Short 0--+255 Long
            /// </summary>
            UNDERPANTS_PANTS_LENGTH = 97,
            /// <summary>
            ///  - Low 0--+255 High
            /// </summary>
            UNDERPANTS_PANTS_WAIST = 98,
            /// <summary>
            /// Cuff Flare - Tight Cuffs 0--+255 Flared Cuffs
            /// </summary>
            PANTS_LEG_PANTFLAIR = 99,
            /// <summary>
            ///  - More Vertical 0--+255 More Sloped
            /// </summary>
            SHAPE_FOREHEAD_ANGLE = 100,
            /// <summary>
            ///  - Less Body Fat 0--+255 More Body Fat
            /// </summary>
            SHAPE_BODY_FAT = 101,
            /// <summary>
            /// Pants Crotch - High and Tight 0--+255 Low and Loose
            /// </summary>
            PANTS_LOW_CROTCH = 102,
            /// <summary>
            /// Egg Head - Chin Heavy 0--+255 Forehead Heavy
            /// </summary>
            SHAPE_EGG_HEAD = 103,
            /// <summary>
            /// Head Stretch - Squash Head 0--+255 Stretch Head
            /// </summary>
            SHAPE_SQUASH_STRETCH_HEAD = 104,
            /// <summary>
            /// Torso Muscles - Less Muscular 0--+255 More Muscular
            /// </summary>
            SHAPE_TORSO_MUSCLES = 105,
            /// <summary>
            /// Outer Eye Corner - Corner Down 0--+255 Corner Up
            /// </summary>
            SHAPE_EYELID_CORNER_UP = 106,
            /// <summary>
            ///  - Less Muscular 0--+255 More Muscular
            /// </summary>
            SHAPE_LEG_MUSCLES = 107,
            /// <summary>
            /// Lip Fullness - Less Full 0--+255 More Full
            /// </summary>
            SHAPE_TALL_LIPS = 108,
            /// <summary>
            /// Toe Thickness - Flat Toe 0--+255 Thick Toe
            /// </summary>
            SHOES_SHOE_TOE_THICK = 109,
            /// <summary>
            /// Crooked Nose - Nose Left 0--+255 Nose Right
            /// </summary>
            SHAPE_CROOKED_NOSE = 110,
            /// <summary>
            ///  - Corner Down 0--+255 Corner Up
            /// </summary>
            SHAPE_MOUTH_CORNER = 111,
            /// <summary>
            ///  - Shear Right Up 0--+255 Shear Left Up
            /// </summary>
            SHAPE_FACE_SHEAR = 112,
            /// <summary>
            /// Shift Mouth - Shift Left 0--+255 Shift Right
            /// </summary>
            SHAPE_SHIFT_MOUTH = 113,
            /// <summary>
            /// Eye Pop - Pop Right Eye 0--+255 Pop Left Eye
            /// </summary>
            SHAPE_POP_EYE = 114,
            /// <summary>
            /// Jaw Jut - Overbite 0--+255 Underbite
            /// </summary>
            SHAPE_JAW_JUT = 115,
            /// <summary>
            /// Shear Back - Full Back 0--+255 Sheared Back
            /// </summary>
            HAIR_HAIR_SHEAR_BACK = 116,
            /// <summary>
            ///  - Small Hands 0--+255 Large Hands
            /// </summary>
            SHAPE_HAND_SIZE = 117,
            /// <summary>
            /// Love Handles - Less Love 0--+255 More Love
            /// </summary>
            SHAPE_LOVE_HANDLES = 118,
            SHAPE_TORSO_MUSCLES_119 = 119,
            /// <summary>
            /// Head Size - Small Head 0--+255 Big Head
            /// </summary>
            SHAPE_HEAD_SIZE = 120,
            /// <summary>
            ///  - Skinny Neck 0--+255 Thick Neck
            /// </summary>
            SHAPE_NECK_THICKNESS = 121,
            /// <summary>
            /// Breast Cleavage - Separate 0--+255 Join
            /// </summary>
            SHAPE_BREAST_FEMALE_CLEAVAGE = 122,
            /// <summary>
            /// Pectorals - Big Pectorals 0--+255 Sunken Chest
            /// </summary>
            SHAPE_CHEST_MALE_NO_PECS = 123,
            /// <summary>
            /// Eye Size - Beady Eyes 0--+255 Anime Eyes
            /// </summary>
            SHAPE_EYE_SIZE = 124,
            /// <summary>
            ///  - Short Legs 0--+255 Long Legs
            /// </summary>
            SHAPE_LEG_LENGTH = 125,
            /// <summary>
            ///  - Short Arms 0--+255 Long arms
            /// </summary>
            SHAPE_ARM_LENGTH = 126,
            /// <summary>
            ///  - Pink 0--+255 Black
            /// </summary>
            SKIN_LIPSTICK_COLOR = 127,
            /// <summary>
            ///  - No Lipstick 0--+255 More Lipstick
            /// </summary>
            SKIN_LIPSTICK = 128,
            /// <summary>
            ///  - No Lipgloss 0--+255 Glossy
            /// </summary>
            SKIN_LIPGLOSS = 129,
            /// <summary>
            ///  - No Eyeliner 0--+255 Full Eyeliner
            /// </summary>
            SKIN_EYELINER = 130,
            /// <summary>
            ///  - No Blush 0--+255 More Blush
            /// </summary>
            SKIN_BLUSH = 131,
            /// <summary>
            ///  - Pink 0--+255 Orange
            /// </summary>
            SKIN_BLUSH_COLOR = 132,
            /// <summary>
            ///  - Clear 0--+255 Opaque
            /// </summary>
            SKIN_OUT_SHDW_OPACITY = 133,
            /// <summary>
            ///  - No Eyeshadow 0--+255 More Eyeshadow
            /// </summary>
            SKIN_OUTER_SHADOW = 134,
            /// <summary>
            ///  - Light 0--+255 Dark
            /// </summary>
            SKIN_OUT_SHDW_COLOR = 135,
            /// <summary>
            ///  - No Eyeshadow 0--+255 More Eyeshadow
            /// </summary>
            SKIN_INNER_SHADOW = 136,
            /// <summary>
            ///  - No Polish 0--+255 Painted Nails
            /// </summary>
            SKIN_NAIL_POLISH = 137,
            /// <summary>
            ///  - Clear 0--+255 Opaque
            /// </summary>
            SKIN_BLUSH_OPACITY = 138,
            /// <summary>
            ///  - Light 0--+255 Dark
            /// </summary>
            SKIN_IN_SHDW_COLOR = 139,
            /// <summary>
            ///  - Clear 0--+255 Opaque
            /// </summary>
            SKIN_IN_SHDW_OPACITY = 140,
            /// <summary>
            ///  - Dark Green 0--+255 Black
            /// </summary>
            SKIN_EYELINER_COLOR = 141,
            /// <summary>
            ///  - Pink 0--+255 Black
            /// </summary>
            SKIN_NAIL_POLISH_COLOR = 142,
            /// <summary>
            ///  - Sparse 0--+255 Dense
            /// </summary>
            HAIR_EYEBROW_DENSITY = 143,
            /// <summary>
            ///  - 5 O'Clock Shadow 0--+255 Bushy Hair
            /// </summary>
            HAIR_HAIR_THICKNESS = 144,
            /// <summary>
            /// Saddle Bags - Less Saddle 0--+255 More Saddle
            /// </summary>
            SHAPE_SADDLEBAGS = 145,
            /// <summary>
            /// Taper Back - Wide Back 0--+255 Narrow Back
            /// </summary>
            HAIR_HAIR_TAPER_BACK = 146,
            /// <summary>
            /// Taper Front - Wide Front 0--+255 Narrow Front
            /// </summary>
            HAIR_HAIR_TAPER_FRONT = 147,
            /// <summary>
            ///  - Short Neck 0--+255 Long Neck
            /// </summary>
            SHAPE_NECK_LENGTH = 148,
            /// <summary>
            /// Eyebrow Height - Higher 0--+255 Lower
            /// </summary>
            HAIR_LOWER_EYEBROWS = 149,
            /// <summary>
            /// Lower Bridge - Low 0--+255 High
            /// </summary>
            SHAPE_LOWER_BRIDGE_NOSE = 150,
            /// <summary>
            /// Nostril Division - High 0--+255 Low
            /// </summary>
            SHAPE_LOW_SEPTUM_NOSE = 151,
            /// <summary>
            /// Jaw Angle - Low Jaw 0--+255 High Jaw
            /// </summary>
            SHAPE_JAW_ANGLE = 152,
            /// <summary>
            /// Shear Front - Full Front 0--+255 Sheared Front
            /// </summary>
            HAIR_HAIR_SHEAR_FRONT = 153,
            /// <summary>
            ///  - Less Volume 0--+255 More Volume
            /// </summary>
            HAIR_HAIR_VOLUME = 154,
            /// <summary>
            /// Lip Cleft Depth - Shallow 0--+255 Deep
            /// </summary>
            SHAPE_LIP_CLEFT_DEEP = 155,
            /// <summary>
            /// Puffy Eyelids - Flat 0--+255 Puffy
            /// </summary>
            SHAPE_PUFFY_LOWER_LIDS = 156,
            /// <summary>
            ///  - Sunken Eyes 0--+255 Bugged Eyes
            /// </summary>
            SHAPE_EYE_DEPTH = 157,
            /// <summary>
            ///  - Flat Head 0--+255 Long Head
            /// </summary>
            SHAPE_HEAD_LENGTH = 158,
            /// <summary>
            ///  - Less Freckles 0--+255 More Freckles
            /// </summary>
            SKIN_BODY_FRECKLES = 159,
            /// <summary>
            ///  - Low 0--+255 High
            /// </summary>
            UNDERSHIRT_COLLAR_BACK = 160,
            JACKET_COLLAR_BACK_161 = 161,
            SHIRT_COLLAR_BACK_162 = 162,
            /// <summary>
            ///  - Short Pigtails 0--+255 Long Pigtails
            /// </summary>
            HAIR_PIGTAILS = 163,
            /// <summary>
            ///  - Short Ponytail 0--+255 Long Ponytail
            /// </summary>
            HAIR_PONYTAIL = 164,
            /// <summary>
            /// Butt Size - Flat Butt 0--+255 Big Butt
            /// </summary>
            SHAPE_BUTT_SIZE = 165,
            /// <summary>
            /// Ear Tips - Flat 0--+255 Pointy
            /// </summary>
            SHAPE_POINTY_EARS = 166,
            /// <summary>
            /// Lip Ratio - More Upper Lip 0--+255 More Lower Lip
            /// </summary>
            SHAPE_LIP_RATIO = 167,
            SHIRT_SLEEVE_LENGTH_168 = 168,
            /// <summary>
            ///  - Short 0--+255 Long
            /// </summary>
            SHIRT_SHIRT_BOTTOM = 169,
            SHIRT_COLLAR_FRONT_170 = 170,
            SHIRT_SHIRT_RED = 171,
            SHIRT_SHIRT_GREEN = 172,
            SHIRT_SHIRT_BLUE = 173,
            PANTS_PANTS_RED = 174,
            PANTS_PANTS_GREEN = 175,
            PANTS_PANTS_BLUE = 176,
            SHOES_SHOES_RED = 177,
            SHOES_SHOES_GREEN = 178,
            /// <summary>
            ///  - Low 0--+255 High
            /// </summary>
            PANTS_WAIST_HEIGHT = 179,
            PANTS_PANTS_LENGTH_180 = 180,
            /// <summary>
            /// Pants Fit - Tight Pants 0--+255 Loose Pants
            /// </summary>
            PANTS_LOOSE_LOWER_CLOTHING = 181,
            SHOES_SHOES_BLUE = 182,
            SOCKS_SOCKS_RED = 183,
            SOCKS_SOCKS_GREEN = 184,
            SOCKS_SOCKS_BLUE = 185,
            UNDERSHIRT_UNDERSHIRT_RED = 186,
            UNDERSHIRT_UNDERSHIRT_GREEN = 187,
            UNDERSHIRT_UNDERSHIRT_BLUE = 188,
            UNDERPANTS_UNDERPANTS_RED = 189,
            UNDERPANTS_UNDERPANTS_GREEN = 190,
            UNDERPANTS_UNDERPANTS_BLUE = 191,
            GLOVES_GLOVES_RED = 192,
            /// <summary>
            /// Shirt Fit - Tight Shirt 0--+255 Loose Shirt
            /// </summary>
            SHIRT_LOOSE_UPPER_CLOTHING = 193,
            GLOVES_GLOVES_GREEN = 194,
            GLOVES_GLOVES_BLUE = 195,
            JACKET_JACKET_RED = 196,
            JACKET_JACKET_GREEN = 197,
            JACKET_JACKET_BLUE = 198,
            /// <summary>
            /// Sleeve Looseness - Tight Sleeves 0--+255 Loose Sleeves
            /// </summary>
            SHIRT_SHIRTSLEEVE_FLAIR = 199,
            /// <summary>
            /// Knee Angle - Knock Kneed 0--+255 Bow Legged
            /// </summary>
            SHAPE_BOWED_LEGS = 200,
            /// <summary>
            ///  - Short hips 0--+255 Long Hips
            /// </summary>
            SHAPE_HIP_LENGTH = 201,
            /// <summary>
            ///  - Fingerless 0--+255 Fingers
            /// </summary>
            GLOVES_GLOVE_FINGERS = 202,
            /// <summary>
            /// bustle skirt - no bustle 0--+255 more bustle
            /// </summary>
            SKIRT_SKIRT_BUSTLE = 203,
            /// <summary>
            ///  - Short 0--+255 Long
            /// </summary>
            SKIRT_SKIRT_LENGTH = 204,
            /// <summary>
            ///  - Open Front 0--+255 Closed Front
            /// </summary>
            SKIRT_SLIT_FRONT = 205,
            /// <summary>
            ///  - Open Back 0--+255 Closed Back
            /// </summary>
            SKIRT_SLIT_BACK = 206,
            /// <summary>
            ///  - Open Left 0--+255 Closed Left
            /// </summary>
            SKIRT_SLIT_LEFT = 207,
            /// <summary>
            ///  - Open Right 0--+255 Closed Right
            /// </summary>
            SKIRT_SLIT_RIGHT = 208,
            /// <summary>
            /// Skirt Fit - Tight Skirt 0--+255 Poofy Skirt
            /// </summary>
            SKIRT_SKIRT_LOOSENESS = 209,
            SHIRT_SHIRT_WRINKLES = 210,
            PANTS_PANTS_WRINKLES = 211,
            /// <summary>
            /// Jacket Wrinkles - No Wrinkles 0--+255 Wrinkles
            /// </summary>
            JACKET_JACKET_WRINKLES = 212,
            /// <summary>
            /// Package - Coin Purse 0--+255 Duffle Bag
            /// </summary>
            SHAPE_MALE_PACKAGE = 213,
            /// <summary>
            /// Inner Eye Corner - Corner Down 0--+255 Corner Up
            /// </summary>
            SHAPE_EYELID_INNER_CORNER_UP = 214,
            SKIRT_SKIRT_RED = 215,
            SKIRT_SKIRT_GREEN = 216,
            SKIRT_SKIRT_BLUE = 217
        }
        #endregion
    }
}<|MERGE_RESOLUTION|>--- conflicted
+++ resolved
@@ -143,21 +143,14 @@
         public readonly static int VISUALPARAM_COUNT = 218;
 
         public readonly static int TEXTURE_COUNT = 21;
-<<<<<<< HEAD
-=======
         public readonly static byte[] BAKE_INDICES = new byte[] { 8, 9, 10, 11, 19, 20 };
->>>>>>> 49fa7e91
         
         protected UUID m_owner;
         protected int m_serial = 1;
         protected byte[] m_visualparams;
         protected Primitive.TextureEntry m_texture;
         protected AvatarWearable[] m_wearables;
-<<<<<<< HEAD
-        protected Dictionary<int, AvatarAttachment> m_attachments;
-=======
         protected Dictionary<int, List<AvatarAttachment>> m_attachments;
->>>>>>> 49fa7e91
         protected float m_avatarHeight = 0;
         protected float m_hipOffset = 0;
 
@@ -189,11 +182,6 @@
         {
             get { return m_wearables; }
             set { m_wearables = value; }
-        }
-
-        public virtual Dictionary<int, AvatarAttachment> Attachments
-        {
-            get { return m_attachments; }
         }
 
         public virtual UUID BodyItem {
@@ -330,7 +318,6 @@
         {
             get { return m_avatarHeight; }
             set { m_avatarHeight = value; }
-<<<<<<< HEAD
         }
 
         public virtual float HipOffset
@@ -345,7 +332,7 @@
 // DEBUG ON
             m_log.WarnFormat("[AVATAR APPEARANCE] create empty appearance for {0}",owner);
 // DEBUG OFF
-            m_serial = 0;
+            m_serial = 1;
             m_owner = owner;
 
             SetDefaultWearables();
@@ -353,9 +340,7 @@
             SetDefaultParams();
             SetHeight();
             
-            m_attachments = new Dictionary<int, AvatarAttachment>();
-=======
->>>>>>> 49fa7e91
+            m_attachments = new Dictionary<int, List<AvatarAttachment>>();
         }
         
         public AvatarAppearance(UUID avatarID, OSDMap map)
@@ -367,7 +352,6 @@
             Unpack(map);
             SetHeight();
         }
-<<<<<<< HEAD
         
         public AvatarAppearance(UUID avatarID, AvatarWearable[] wearables, Primitive.TextureEntry textureEntry, byte[] visualParams)
         {
@@ -394,7 +378,7 @@
 
             SetHeight();
 
-            m_attachments = new Dictionary<int, AvatarAttachment>();
+            m_attachments = new Dictionary<int, List<AvatarAttachment>>();
         }
 
         public AvatarAppearance(AvatarAppearance appearance)
@@ -404,7 +388,7 @@
 // DEBUG OFF
             if (appearance == null)
             {
-                m_serial = 0;
+                m_serial = 1;
                 m_owner = UUID.Zero;
 
                 SetDefaultWearables();
@@ -412,7 +396,7 @@
                 SetDefaultParams();
                 SetHeight();
 
-                m_attachments = new Dictionary<int, AvatarAttachment>();
+                m_attachments = new Dictionary<int, List<AvatarAttachment>>();
 
                 return;
             }
@@ -439,23 +423,19 @@
             if (appearance.VisualParams != null)
                 m_visualparams = (byte[])appearance.VisualParams.Clone();
             
-            m_attachments = new Dictionary<int, AvatarAttachment>();
-            foreach (KeyValuePair<int, AvatarAttachment> kvp in appearance.Attachments)
-                m_attachments[kvp.Key] = new AvatarAttachment(kvp.Value);
+            // Copy the attachment, force append mode since that ensures consistency
+            m_attachments = new Dictionary<int, List<AvatarAttachment>>();
+            foreach (AvatarAttachment attachment in appearance.GetAttachments())
+                AppendAttachment(new AvatarAttachment(attachment));
         }
         
         protected virtual void SetDefaultWearables()
         {
             m_wearables = AvatarWearable.DefaultWearables;
         }
-=======
-
-        public AvatarAppearance() : this(UUID.Zero) {}
->>>>>>> 49fa7e91
 
         protected virtual void SetDefaultParams()
         {
-<<<<<<< HEAD
             m_visualparams = new byte[VISUALPARAM_COUNT];
             for (int i = 0; i < VISUALPARAM_COUNT; i++)
             {
@@ -466,14 +446,8 @@
         protected virtual void SetDefaultTexture()
         {
             m_texture = new Primitive.TextureEntry(new UUID("C228D1CF-4B5D-4BA8-84F4-899A0796AA97"));
-            // The initialization of these seems to force a rebake regardless of whether it is needed
-            // m_textures.CreateFace(0).TextureID = new UUID("00000000-0000-1111-9999-000000000012");
-            // m_textures.CreateFace(1).TextureID = Util.BLANK_TEXTURE_UUID;
-            // m_textures.CreateFace(2).TextureID = Util.BLANK_TEXTURE_UUID;
-            // m_textures.CreateFace(3).TextureID = new UUID("6522E74D-1660-4E7F-B601-6F48C1659A77");
-            // m_textures.CreateFace(4).TextureID = new UUID("7CA39B4C-BD19-4699-AFF7-F93FD03D3E7B");
-            // m_textures.CreateFace(5).TextureID = new UUID("00000000-0000-1111-9999-000000000010");
-            // m_textures.CreateFace(6).TextureID = new UUID("00000000-0000-1111-9999-000000000011");
+            for (uint i = 0; i < TEXTURE_COUNT; i++)
+                m_texture.CreateFace(i).TextureID = new UUID(AppearanceManager.DEFAULT_AVATAR_TEXTURE);
         }
 
         /// <summary>
@@ -490,7 +464,7 @@
             // made. We determine if any of the textures actually
             // changed to know if the appearance should be saved later
             bool changed = false;
-            for (int i = 0; i < AvatarAppearance.TEXTURE_COUNT; i++)
+            for (uint i = 0; i < AvatarAppearance.TEXTURE_COUNT; i++)
             {
                 Primitive.TextureEntryFace newface = textureEntry.FaceTextures[i];
                 Primitive.TextureEntryFace oldface = m_texture.FaceTextures[i];
@@ -504,274 +478,6 @@
                     if (oldface != null && oldface.TextureID == newface.TextureID) continue;
                 }
 
-                m_texture.FaceTextures[i] = (newface != null) ? new Primitive.TextureEntryFace(newface) : null;
-                changed = true;
-// DEBUG ON
-                if (newface != null)
-                    m_log.WarnFormat("[SCENEPRESENCE] index {0}, new texture id {1}",i,newface.TextureID);
-// DEBUG OFF
-            }
-
-            return changed;
-        }
-        
-        /// <summary>
-        /// Set up visual parameters for the avatar and refresh the avatar height
-        /// Returns boolean that indicates whether the new entries actually change the
-        /// existing values. 
-        /// </summary>
-        public virtual bool SetVisualParams(byte[] visualParams)
-        {
-            if (visualParams == null)
-                return false;
-
-            // There are much simpler versions of this copy that could be
-            // made. We determine if any of the visual parameters actually
-            // changed to know if the appearance should be saved later
-            bool changed = false;
-            for (int i = 0; i < AvatarAppearance.VISUALPARAM_COUNT; i++)
-            {
-                if (visualParams[i] != m_visualparams[i])
-                {
-// DEBUG ON
-                    m_log.WarnFormat("[AVATARAPPEARANCE] vparams changed [{0}] {1} ==> {2}",
-                                     i,m_visualparams[i],visualParams[i]);
-// DEBUG OFF
-                    m_visualparams[i] = visualParams[i];
-                    changed = true;
-                }
-            }
-
-            // Reset the height if the visual parameters actually changed
-            if (changed)
-                SetHeight();
-
-            return changed;
-        }
-    
-        public virtual void SetAppearance(Primitive.TextureEntry textureEntry, byte[] visualParams)
-        {
-            SetTextureEntries(textureEntry);
-            SetVisualParams(visualParams);
-        }
-        
-        public virtual void SetHeight()
-        {
-            m_avatarHeight = 1.23077f  // Shortest possible avatar height
-                           + 0.516945f * (float)m_visualparams[(int)VPElement.SHAPE_HEIGHT] / 255.0f   // Body height
-                           + 0.072514f * (float)m_visualparams[(int)VPElement.SHAPE_HEAD_SIZE] / 255.0f  // Head size
-                           + 0.3836f * (float)m_visualparams[(int)VPElement.SHAPE_LEG_LENGTH] / 255.0f    // Leg length
-                           + 0.08f * (float)m_visualparams[(int)VPElement.SHOES_PLATFORM_HEIGHT] / 255.0f    // Shoe platform height
-                           + 0.07f * (float)m_visualparams[(int)VPElement.SHOES_HEEL_HEIGHT] / 255.0f    // Shoe heel height
-                           + 0.076f * (float)m_visualparams[(int)VPElement.SHAPE_NECK_LENGTH] / 255.0f;    // Neck length
-
-            m_hipOffset = (((1.23077f // Half of avatar
-                           + 0.516945f * (float)m_visualparams[(int)VPElement.SHAPE_HEIGHT] / 255.0f   // Body height
-                           + 0.3836f * (float)m_visualparams[(int)VPElement.SHAPE_LEG_LENGTH] / 255.0f    // Leg length
-                           + 0.08f * (float)m_visualparams[(int)VPElement.SHOES_PLATFORM_HEIGHT] / 255.0f    // Shoe platform height
-                           + 0.07f * (float)m_visualparams[(int)VPElement.SHOES_HEEL_HEIGHT] / 255.0f    // Shoe heel height
-                           ) / 2) - m_avatarHeight / 2) * 0.31f - 0.0425f;
-        }
-
-        public virtual void SetWearable(int wearableId, AvatarWearable wearable)
-        {
-// DEBUG ON
-//          m_log.WarnFormat("[AVATARAPPEARANCE] set wearable {0} --> {1}:{2}",wearableId,wearable.ItemID,wearable.AssetID);
-// DEBUG OFF
-            m_wearables[wearableId] = new AvatarWearable(wearable.ItemID,wearable.AssetID);
-        }
-
-
-// DEBUG ON
-        public override String ToString()
-        {
-            String s = "";
-            for (uint i = 0; i < AvatarAppearance.TEXTURE_COUNT; i++)
-                if (m_texture.FaceTextures[i] != null)
-                    s += String.Format("Texture: {0} --> {1}\n",i,m_texture.FaceTextures[i].TextureID);
-
-            foreach (AvatarWearable awear in m_wearables)
-                s += String.Format("Wearable: item={0}, asset={1}\n",awear.ItemID,awear.AssetID);
-
-            s += "Visual Params: ";
-            for (uint j = 0; j < AvatarAppearance.VISUALPARAM_COUNT; j++)
-                s += String.Format("{0},",m_visualparams[j]);
-            s += "\n";
-            
-            return s;
-=======
-// DEBUG ON
-            m_log.WarnFormat("[AVATAR APPEARANCE] create empty appearance for {0}",owner);
-// DEBUG OFF
-            m_serial = 1;
-            m_owner = owner;
-
-            SetDefaultWearables();
-            SetDefaultTexture();
-            SetDefaultParams();
-            SetHeight();
-            
-            m_attachments = new Dictionary<int, List<AvatarAttachment>>();
-        }
-        
-        public AvatarAppearance(UUID avatarID, OSDMap map)
-        {
-// DEBUG ON
-            m_log.WarnFormat("[AVATAR APPEARANCE] create appearance for {0} from OSDMap",avatarID);
-// DEBUG OFF
-            m_owner = avatarID;
-            Unpack(map);
-            SetHeight();
-        }
-        
-        public AvatarAppearance(UUID avatarID, AvatarWearable[] wearables, Primitive.TextureEntry textureEntry, byte[] visualParams)
-        {
-// DEBUG ON
-            m_log.WarnFormat("[AVATAR APPEARANCE] create initialized appearance for {0}",avatarID);
-// DEBUG OFF
-            m_serial = 1;
-            m_owner = avatarID;
-
-            if (wearables != null)
-                m_wearables = wearables;
-            else
-                SetDefaultWearables();
-            
-            if (textureEntry != null)
-                m_texture = textureEntry;
-            else
-                SetDefaultTexture();
-
-            if (visualParams != null)
-                m_visualparams = visualParams;
-            else
-                SetDefaultParams();
-
-            SetHeight();
-
-            m_attachments = new Dictionary<int, List<AvatarAttachment>>();
-        }
-
-        public AvatarAppearance(AvatarAppearance appearance)
-        {
-// DEBUG ON
-            m_log.WarnFormat("[AVATAR APPEARANCE] create from an existing appearance");
-// DEBUG OFF
-            if (appearance == null)
-            {
-                m_serial = 1;
-                m_owner = UUID.Zero;
-
-                SetDefaultWearables();
-                SetDefaultTexture();
-                SetDefaultParams();
-                SetHeight();
-
-                m_attachments = new Dictionary<int, List<AvatarAttachment>>();
-
-                return;
-            }
-            
-            m_serial = appearance.Serial;
-            m_owner = appearance.Owner;
-
-            m_wearables = null;
-            if (appearance.Wearables != null)
-            {
-                m_wearables = new AvatarWearable[AvatarWearable.MAX_WEARABLES]; //should be 13 of these
-                for (int i = 0; i < AvatarWearable.MAX_WEARABLES; i++)
-                    SetWearable(i,appearance.Wearables[i]);
-            }
-            
-            m_texture = null;
-            if (appearance.Texture != null)
-            {
-                byte[] tbytes = appearance.Texture.GetBytes();
-                m_texture = new Primitive.TextureEntry(tbytes,0,tbytes.Length);
-            }
-            
-            m_visualparams = null;
-            if (appearance.VisualParams != null)
-                m_visualparams = (byte[])appearance.VisualParams.Clone();
-            
-            // Copy the attachment, force append mode since that ensures consistency
-            m_attachments = new Dictionary<int, List<AvatarAttachment>>();
-            foreach (AvatarAttachment attachment in appearance.GetAttachments())
-                AppendAttachment(new AvatarAttachment(attachment));
-        }
-        
-        protected virtual void SetDefaultWearables()
-        {
-            m_wearables = AvatarWearable.DefaultWearables;
->>>>>>> 49fa7e91
-        }
-// DEBUG OFF
-
-<<<<<<< HEAD
-        public void SetAttachments(AvatarAttachment[] data)
-        {
-            foreach (AvatarAttachment attach in data)
-                m_attachments[attach.AttachPoint] = new AvatarAttachment(attach);
-        }
-
-        public void SetAttachment(int attachpoint, UUID item, UUID asset)
-        {
-            if (attachpoint == 0)
-                return;
-
-            if (item == UUID.Zero)
-            {
-                if (m_attachments.ContainsKey(attachpoint))
-                    m_attachments.Remove(attachpoint);
-                return;
-            }
-
-            m_attachments[attachpoint] = new AvatarAttachment(attachpoint,item,asset);
-=======
-        protected virtual void SetDefaultParams()
-        {
-            m_visualparams = new byte[VISUALPARAM_COUNT];
-            for (int i = 0; i < VISUALPARAM_COUNT; i++)
-            {
-                m_visualparams[i] = 150;
-            }
-        }
-
-        protected virtual void SetDefaultTexture()
-        {
-            m_texture = new Primitive.TextureEntry(new UUID("C228D1CF-4B5D-4BA8-84F4-899A0796AA97"));
-            for (uint i = 0; i < TEXTURE_COUNT; i++)
-                m_texture.CreateFace(i).TextureID = new UUID(AppearanceManager.DEFAULT_AVATAR_TEXTURE);
-        }
-
-        /// <summary>
-        /// Set up appearance textures.
-        /// Returns boolean that indicates whether the new entries actually change the
-        /// existing values. 
-        /// </summary>
-        public virtual bool SetTextureEntries(Primitive.TextureEntry textureEntry)
-        {
-            if (textureEntry == null)
-                return false;
-
-            // There are much simpler versions of this copy that could be
-            // made. We determine if any of the textures actually
-            // changed to know if the appearance should be saved later
-            bool changed = false;
-            for (uint i = 0; i < AvatarAppearance.TEXTURE_COUNT; i++)
-            {
-                Primitive.TextureEntryFace newface = textureEntry.FaceTextures[i];
-                Primitive.TextureEntryFace oldface = m_texture.FaceTextures[i];
-                    
-                if (newface == null)
-                {
-                    if (oldface == null) continue;
-                }
-                else
-                {
-                    if (oldface != null && oldface.TextureID == newface.TextureID) continue;
-                }
-
                 changed = true;
 // DEBUG ON
                 if (newface != null)
@@ -839,7 +545,6 @@
                            + 0.08f * (float)m_visualparams[(int)VPElement.SHOES_PLATFORM_HEIGHT] / 255.0f    // Shoe platform height
                            + 0.07f * (float)m_visualparams[(int)VPElement.SHOES_HEEL_HEIGHT] / 255.0f    // Shoe heel height
                            ) / 2) - m_avatarHeight / 2) * 0.31f - 0.0425f;
->>>>>>> 49fa7e91
         }
 
         public virtual void SetWearable(int wearableId, AvatarWearable wearable)
@@ -851,16 +556,6 @@
         }
 
 
-<<<<<<< HEAD
-            foreach (KeyValuePair<int, AvatarAttachment> kvp in m_attachments)
-            {
-                Hashtable data = new Hashtable();
-                data["item"] = kvp.Value.ItemID.ToString();
-                data["asset"] = kvp.Value.AssetID.ToString();
-
-                ret[kvp.Key] = data;
-            }
-=======
 // DEBUG ON
         public override String ToString()
         {
@@ -874,7 +569,6 @@
 
             foreach (AvatarWearable awear in m_wearables)
                 s += String.Format("Wearable: item={0}, asset={1}\n",awear.ItemID,awear.AssetID);
->>>>>>> 49fa7e91
 
             s += "Visual Params: ";
             for (uint j = 0; j < AvatarAppearance.VISUALPARAM_COUNT; j++)
@@ -903,26 +597,13 @@
         
         internal void AppendAttachment(AvatarAttachment attach)
         {
-<<<<<<< HEAD
-            if (!m_attachments.ContainsKey(attachpoint))
-                return UUID.Zero;
-
-            return m_attachments[attachpoint].ItemID;
-=======
             if (! m_attachments.ContainsKey(attach.AttachPoint))
                 m_attachments[attach.AttachPoint] = new List<AvatarAttachment>();
             m_attachments[attach.AttachPoint].Add(attach);
->>>>>>> 49fa7e91
         }
 
         internal void ReplaceAttachment(AvatarAttachment attach)
         {
-<<<<<<< HEAD
-            if (!m_attachments.ContainsKey(attachpoint))
-                return UUID.Zero;
-
-            return m_attachments[attachpoint].AssetID;
-=======
             m_attachments[attach.AttachPoint] = new List<AvatarAttachment>();
             m_attachments[attach.AttachPoint].Add(attach);
         }
@@ -956,22 +637,14 @@
             {
                 ReplaceAttachment(new AvatarAttachment(attachpoint,item,asset));
             }
->>>>>>> 49fa7e91
         }
 
         public int GetAttachpoint(UUID itemID)
         {
-<<<<<<< HEAD
-            foreach (KeyValuePair<int, AvatarAttachment> kvp in m_attachments)
-            {
-                if (kvp.Value.ItemID == itemID)
-                {
-=======
             foreach (KeyValuePair<int, List<AvatarAttachment>> kvp in m_attachments)
             {
                 int index = kvp.Value.FindIndex(delegate(AvatarAttachment a) { return a.ItemID == itemID; });
                 if (index >= 0)
->>>>>>> 49fa7e91
                     return kvp.Key;
             }
 
@@ -1001,11 +674,8 @@
             m_attachments.Clear();
         }
 
-<<<<<<< HEAD
-=======
         #region Packing Functions
 
->>>>>>> 49fa7e91
         /// <summary>
         /// Create an OSDMap from the appearance data
         /// </summary>
@@ -1030,22 +700,6 @@
                 if (m_texture.FaceTextures[i] != null)
                     textures.Add(OSD.FromUUID(m_texture.FaceTextures[i].TextureID));
                 else
-<<<<<<< HEAD
-                    textures.Add(OSD.FromUUID(UUID.Zero));
-            }
-            data["textures"] = textures;
-
-            // Visual Parameters
-            OSDBinary visualparams = new OSDBinary(m_visualparams);
-            data["visualparams"] = visualparams;
-            
-            // Attachments
-            OSDArray attachs = new OSDArray(m_attachments.Count);
-            foreach (KeyValuePair<int, AvatarAttachment> kvp in m_attachments)
-                attachs.Add(kvp.Value.Pack());
-            data["attachments"] = attachs;
-
-=======
                     textures.Add(OSD.FromUUID(AppearanceManager.DEFAULT_AVATAR_TEXTURE));
             }
             data["textures"] = textures;
@@ -1060,7 +714,6 @@
                 attachs.Add(attach.Pack());
             data["attachments"] = attachs;
 
->>>>>>> 49fa7e91
             return data;
         }
 
@@ -1070,13 +723,8 @@
         /// </summary>
         public void Unpack(OSDMap data)
         {
-<<<<<<< HEAD
-            if ((data != null) &&  (data["appearance_serial"] != null))
-                m_serial = data["appearance_serial"].AsInteger();
-=======
             if ((data != null) &&  (data["serial"] != null))
                 m_serial = data["serial"].AsInteger();
->>>>>>> 49fa7e91
             if ((data != null) && (data["height"] != null))
                 m_avatarHeight = (float)data["height"].AsReal();
             if ((data != null) && (data["hipoffset"] != null))
@@ -1104,19 +752,10 @@
                     OSDArray textures = (OSDArray)(data["textures"]);
                     for (int i = 0; i < AvatarAppearance.TEXTURE_COUNT && i < textures.Count; i++)
                     {
-<<<<<<< HEAD
-                        if (textures[i] != null)
-                        {
-                            UUID textureID = textures[i].AsUUID();
-                            if (textureID != UUID.Zero)
-                                m_texture.CreateFace((uint)i).TextureID = textureID;
-                        }
-=======
                         UUID textureID = AppearanceManager.DEFAULT_AVATAR_TEXTURE;
                         if (textures[i] != null)
                             textureID = textures[i].AsUUID();
                         m_texture.CreateFace((uint)i).TextureID = new UUID(textureID);
->>>>>>> 49fa7e91
                     }
                 }
                 else
@@ -1137,23 +776,12 @@
                 }
 
                 // Attachments
-<<<<<<< HEAD
-                m_attachments = new Dictionary<int, AvatarAttachment>();
-=======
                 m_attachments = new Dictionary<int, List<AvatarAttachment>>();
->>>>>>> 49fa7e91
                 if ((data != null) && (data["attachments"] != null) && (data["attachments"]).Type == OSDType.Array)
                 {
                     OSDArray attachs = (OSDArray)(data["attachments"]);
                     for (int i = 0; i < attachs.Count; i++)
-<<<<<<< HEAD
-                    {
-                        AvatarAttachment attach = new AvatarAttachment((OSDMap)attachs[i]);
-                        m_attachments[attach.AttachPoint] = attach;
-                    }
-=======
                         AppendAttachment(new AvatarAttachment((OSDMap)attachs[i]));
->>>>>>> 49fa7e91
                 }
             }
             catch (Exception e)
@@ -1162,12 +790,9 @@
             }
         }
 
-<<<<<<< HEAD
-=======
         #endregion
 
         #region VPElement
->>>>>>> 49fa7e91
 
         /// <summary>
         /// Viewer Params Array Element for AgentSetAppearance
