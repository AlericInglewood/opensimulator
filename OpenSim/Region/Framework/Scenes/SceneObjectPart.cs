/*
 * Copyright (c) Contributors, http://opensimulator.org/
 * See CONTRIBUTORS.TXT for a full list of copyright holders.
 *
 * Redistribution and use in source and binary forms, with or without
 * modification, are permitted provided that the following conditions are met:
 *     * Redistributions of source code must retain the above copyright
 *       notice, this list of conditions and the following disclaimer.
 *     * Redistributions in binary form must reproduce the above copyright
 *       notice, this list of conditions and the following disclaimer in the
 *       documentation and/or other materials provided with the distribution.
 *     * Neither the name of the OpenSimulator Project nor the
 *       names of its contributors may be used to endorse or promote products
 *       derived from this software without specific prior written permission.
 *
 * THIS SOFTWARE IS PROVIDED BY THE DEVELOPERS ``AS IS'' AND ANY
 * EXPRESS OR IMPLIED WARRANTIES, INCLUDING, BUT NOT LIMITED TO, THE IMPLIED
 * WARRANTIES OF MERCHANTABILITY AND FITNESS FOR A PARTICULAR PURPOSE ARE
 * DISCLAIMED. IN NO EVENT SHALL THE CONTRIBUTORS BE LIABLE FOR ANY
 * DIRECT, INDIRECT, INCIDENTAL, SPECIAL, EXEMPLARY, OR CONSEQUENTIAL DAMAGES
 * (INCLUDING, BUT NOT LIMITED TO, PROCUREMENT OF SUBSTITUTE GOODS OR SERVICES;
 * LOSS OF USE, DATA, OR PROFITS; OR BUSINESS INTERRUPTION) HOWEVER CAUSED AND
 * ON ANY THEORY OF LIABILITY, WHETHER IN CONTRACT, STRICT LIABILITY, OR TORT
 * (INCLUDING NEGLIGENCE OR OTHERWISE) ARISING IN ANY WAY OUT OF THE USE OF THIS
 * SOFTWARE, EVEN IF ADVISED OF THE POSSIBILITY OF SUCH DAMAGE.
 */

using System;
using System.Collections.Generic;
using System.Drawing;
using System.Reflection;
using System.Runtime.Serialization;
using System.Security.Permissions;
using System.Xml;
using System.Xml.Serialization;
using log4net;
using OpenMetaverse;
using OpenMetaverse.Packets;
using OpenSim.Framework;
using OpenSim.Region.Framework.Interfaces;
using OpenSim.Region.Framework.Scenes.Scripting;
using OpenSim.Region.Physics.Manager;

namespace OpenSim.Region.Framework.Scenes
{
    #region Enumerations

    [Flags]
    public enum Changed : uint
    {
        INVENTORY = 1,
        COLOR = 2,
        SHAPE = 4,
        SCALE = 8,
        TEXTURE = 16,
        LINK = 32,
        ALLOWED_DROP = 64,
        OWNER = 128,
<<<<<<< HEAD
        REGION = 256,
        TELEPORT = 512,
        REGION_RESTART = 1024,
        ANIMATION = 16384
=======
        REGION_RESTART = 256,
        REGION = 512,
        TELEPORT = 1024,
        MEDIA = 2048
>>>>>>> 7f3f1bfe
    }

    // I don't really know where to put this except here.
    // Can't access the OpenSim.Region.ScriptEngine.Common.LSL_BaseClass.Changed constants
    [Flags]
    public enum ExtraParamType
    {
        Something1 = 1,
        Something2 = 2,
        Something3 = 4,
        Something4 = 8,
        Flexible = 16,
        Light = 32,
        Sculpt = 48,
        Something5 = 64,
        Something6 = 128
    }

    [Flags]
    public enum TextureAnimFlags : byte
    {
        NONE = 0x00,
        ANIM_ON = 0x01,
        LOOP = 0x02,
        REVERSE = 0x04,
        PING_PONG = 0x08,
        SMOOTH = 0x10,
        ROTATE = 0x20,
        SCALE = 0x40
    }

    public enum PrimType : int
    {
        BOX = 0,
        CYLINDER = 1,
        PRISM = 2,
        SPHERE = 3,
        TORUS = 4,
        TUBE = 5,
        RING = 6,
        SCULPT = 7
    }

    #endregion Enumerations

    public class SceneObjectPart : IScriptHost, ISceneEntity
    {
        /// <value>
        /// Denote all sides of the prim
        /// </value>
        public const int ALL_SIDES = -1;
        
        private static readonly ILog m_log = LogManager.GetLogger(MethodBase.GetCurrentMethod().DeclaringType);

        /// <value>
        /// Is this sop a root part?
        /// </value>
        [XmlIgnore]
        public bool IsRoot 
        {
           get { return ParentGroup.RootPart == this; } 
        }

        // use only one serializer to give the runtime a chance to optimize it (it won't do that if you
        // use a new instance every time)
        private static XmlSerializer serializer = new XmlSerializer(typeof (SceneObjectPart));

        #region Fields

        public bool AllowedDrop;

        [XmlIgnore]
        public bool DIE_AT_EDGE;

        [XmlIgnore]
        public bool RETURN_AT_EDGE;

        [XmlIgnore]
        public bool BlockGrab;

        [XmlIgnore]
        public bool StatusSandbox;

        [XmlIgnore]
        public Vector3 StatusSandboxPos;

        // TODO: This needs to be persisted in next XML version update!
        [XmlIgnore]
        public readonly int[] PayPrice = {-2,-2,-2,-2,-2};
        [XmlIgnore]
        public PhysicsActor PhysActor;

        //Xantor 20080528 Sound stuff:
        //  Note: This isn't persisted in the database right now, as the fields for that aren't just there yet.
        //        Not a big problem as long as the script that sets it remains in the prim on startup.
        //        for SL compatibility it should be persisted though (set sound / displaytext / particlesystem, kill script)
        [XmlIgnore]
        public UUID Sound;
        
        [XmlIgnore]
        public byte SoundFlags;
        
        [XmlIgnore]
        public double SoundGain;
        
        [XmlIgnore]
        public double SoundRadius;
        
        [XmlIgnore]
        public uint TimeStampFull;
        
        [XmlIgnore]
        public uint TimeStampLastActivity; // Will be used for AutoReturn
        
        [XmlIgnore]
        public uint TimeStampTerse;

        [XmlIgnore]
        public UUID FromItemID;

        [XmlIgnore]
        public UUID FromFolderID;

        [XmlIgnore]
        public int STATUS_ROTATE_X;

        [XmlIgnore]
        public int STATUS_ROTATE_Y;

        [XmlIgnore]
        public int STATUS_ROTATE_Z;
        
        [XmlIgnore]
        private Dictionary<int, string> m_CollisionFilter = new Dictionary<int, string>();
               
        /// <value>
        /// The UUID of the user inventory item from which this object was rezzed if this is a root part.
        /// If UUID.Zero then either this is not a root part or there is no connection with a user inventory item.
        /// </value>
        private UUID m_fromUserInventoryItemID;
        
        [XmlIgnore]
        public UUID FromUserInventoryItemID
        {
            get { return m_fromUserInventoryItemID; }
        }

        [XmlIgnore]
        public bool IsAttachment;

        [XmlIgnore]
        public scriptEvents AggregateScriptEvents;

        [XmlIgnore]
        public UUID AttachedAvatar;

        [XmlIgnore]
        public Vector3 AttachedPos;

        [XmlIgnore]
        public uint AttachmentPoint;

        [XmlIgnore]
        public Vector3 RotationAxis = Vector3.One;

        [XmlIgnore]
        public bool VolumeDetectActive; // XmlIgnore set to avoid problems with persistance until I come to care for this
                                        // Certainly this must be a persistant setting finally

        [XmlIgnore]
        public bool IsWaitingForFirstSpinUpdatePacket;

        [XmlIgnore]
        public Quaternion SpinOldOrientation = Quaternion.Identity;

        [XmlIgnore]
        public Quaternion m_APIDTarget = Quaternion.Identity;

        [XmlIgnore]
        public float m_APIDDamp = 0;

        [XmlIgnore]
        public float m_APIDStrength = 0;

        /// <summary>
        /// This part's inventory
        /// </summary>
        [XmlIgnore]
        public IEntityInventory Inventory
        {
            get { return m_inventory; }
        }
        protected SceneObjectPartInventory m_inventory;

        [XmlIgnore]
        public bool Undoing;

        [XmlIgnore]
        public bool IgnoreUndoUpdate = false;

        [XmlIgnore]
        private PrimFlags LocalFlags;
        [XmlIgnore]
        private float m_damage = -1.0f;
        private byte[] m_TextureAnimation;
        private byte m_clickAction;
        private Color m_color = Color.Black;
        private string m_description = String.Empty;
        private readonly List<uint> m_lastColliders = new List<uint>();
        private int m_linkNum;
        [XmlIgnore]
        private int m_scriptAccessPin;
        [XmlIgnore]
        private readonly Dictionary<UUID, scriptEvents> m_scriptEvents = new Dictionary<UUID, scriptEvents>();
        private string m_sitName = String.Empty;
        private Quaternion m_sitTargetOrientation = Quaternion.Identity;
        private Vector3 m_sitTargetPosition;
        private string m_sitAnimation = "SIT";
        private string m_text = String.Empty;
        private string m_touchName = String.Empty;
        private readonly UndoStack<UndoState> m_undo = new UndoStack<UndoState>(5);
        private readonly UndoStack<UndoState> m_redo = new UndoStack<UndoState>(5);
        private UUID _creatorID;

        private bool m_passTouches;

        /// <summary>
        /// Only used internally to schedule client updates.
        /// 0 - no update is scheduled
        /// 1 - terse update scheduled
        /// 2 - full update scheduled
        ///
        /// TODO - This should be an enumeration
        /// </summary>
        private byte m_updateFlag;

        protected Vector3 m_acceleration;
        protected Vector3 m_angularVelocity;

        //unkown if this will be kept, added as a way of removing the group position from the group class
        protected Vector3 m_groupPosition;
        protected uint m_localId;
        protected Material m_material = OpenMetaverse.Material.Wood;
        protected string m_name;
        protected Vector3 m_offsetPosition;

        // FIXME, TODO, ERROR: 'ParentGroup' can't be in here, move it out.
        protected SceneObjectGroup m_parentGroup;
        protected byte[] m_particleSystem = Utils.EmptyBytes;
        protected ulong m_regionHandle;
        protected Quaternion m_rotationOffset = Quaternion.Identity;
        protected PrimitiveBaseShape m_shape;
        protected UUID m_uuid;
        protected Vector3 m_velocity;

        protected Vector3 m_lastPosition;
        protected Quaternion m_lastRotation;
        protected Vector3 m_lastVelocity;
        protected Vector3 m_lastAcceleration;
        protected Vector3 m_lastAngularVelocity;
        protected int m_lastTerseSent;
        
        /// <summary>
        /// Stores media texture data
        /// </summary>
        protected string m_mediaUrl;

        // TODO: Those have to be changed into persistent properties at some later point,
        // or sit-camera on vehicles will break on sim-crossing.
        private Vector3 m_cameraEyeOffset;
        private Vector3 m_cameraAtOffset;
        private bool m_forceMouselook;

        // TODO: Collision sound should have default.
        private UUID m_collisionSound;
        private float m_collisionSoundVolume;

        #endregion Fields

        #region Constructors

        /// <summary>
        /// No arg constructor called by region restore db code
        /// </summary>
        public SceneObjectPart()
        {
            // It's not necessary to persist this
            m_TextureAnimation = Utils.EmptyBytes;
            m_particleSystem = Utils.EmptyBytes;
            Rezzed = DateTime.UtcNow;
            
            m_inventory = new SceneObjectPartInventory(this);
        }

        /// <summary>
        /// Create a completely new SceneObjectPart (prim).  This will need to be added separately to a SceneObjectGroup
        /// </summary>
        /// <param name="ownerID"></param>
        /// <param name="shape"></param>
        /// <param name="position"></param>
        /// <param name="rotationOffset"></param>
        /// <param name="offsetPosition"></param>
        public SceneObjectPart(
            UUID ownerID, PrimitiveBaseShape shape, Vector3 groupPosition, 
            Quaternion rotationOffset, Vector3 offsetPosition)
        {
            m_name = "Primitive";

            Rezzed = DateTime.UtcNow;
            _creationDate = (int)Utils.DateTimeToUnixTime(Rezzed);
            _ownerID = ownerID;
            _creatorID = _ownerID;
            _lastOwnerID = UUID.Zero;
            UUID = UUID.Random();
            Shape = shape;
            // Todo: Add More Object Parameter from above!
            _ownershipCost = 0;
            _objectSaleType = 0;
            _salePrice = 0;
            _category = 0;
            _lastOwnerID = _creatorID;
            // End Todo: ///
            GroupPosition = groupPosition;
            OffsetPosition = offsetPosition;
            RotationOffset = rotationOffset;
            Velocity = Vector3.Zero;
            AngularVelocity = Vector3.Zero;
            Acceleration = Vector3.Zero;
            m_TextureAnimation = Utils.EmptyBytes;
            m_particleSystem = Utils.EmptyBytes;

            // Prims currently only contain a single folder (Contents).  From looking at the Second Life protocol,
            // this appears to have the same UUID (!) as the prim.  If this isn't the case, one can't drag items from
            // the prim into an agent inventory (Linden client reports that the "Object not found for drop" in its log

            _flags = 0;
            CreateSelected = true;

            TrimPermissions();
            //m_undo = new UndoStack<UndoState>(ParentGroup.GetSceneMaxUndo());
            
            m_inventory = new SceneObjectPartInventory(this);
        }

        #endregion Constructors

        #region XML Schema

        private UUID _lastOwnerID;
        private UUID _ownerID;
        private UUID _groupID;
        private int _ownershipCost;
        private byte _objectSaleType;
        private int _salePrice;
        private uint _category;
        private Int32 _creationDate;
        private uint _parentID = 0;
        private UUID m_sitTargetAvatar = UUID.Zero;
        private uint _baseMask = (uint)PermissionMask.All;
        private uint _ownerMask = (uint)PermissionMask.All;
        private uint _groupMask = (uint)PermissionMask.None;
        private uint _everyoneMask = (uint)PermissionMask.None;
        private uint _nextOwnerMask = (uint)PermissionMask.All;
        private PrimFlags _flags = 0;
        private DateTime m_expires;
        private DateTime m_rezzed;
        private bool m_createSelected = false;

        public UUID CreatorID 
        {
            get
            {
                return _creatorID;
            }
            set
            {
                _creatorID = value;
            }
        }

        /// <summary>
        /// A relic from when we we thought that prims contained folder objects. In 
        /// reality, prim == folder
        /// Exposing this is not particularly good, but it's one of the least evils at the moment to see
        /// folder id from prim inventory item data, since it's not (yet) actually stored with the prim.
        /// </summary>
        public UUID FolderID
        {
            get { return UUID; }
            set { } // Don't allow assignment, or legacy prims wil b0rk - but we need the setter for legacy serialization.
        }

        /// <value>
        /// Access should be via Inventory directly - this property temporarily remains for xml serialization purposes
        /// </value>
        public uint InventorySerial
        {
            get { return m_inventory.Serial; }
            set { m_inventory.Serial = value; }
        }

        /// <value>
        /// Access should be via Inventory directly - this property temporarily remains for xml serialization purposes
        /// </value>
        public TaskInventoryDictionary TaskInventory
        {
            get { return m_inventory.Items; }
            set { m_inventory.Items = value; }
        }

        public uint ObjectFlags
        {
            get { return (uint)_flags; }
            set { _flags = (PrimFlags)value; }
        }

        public UUID UUID
        {
            get { return m_uuid; }
            set { m_uuid = value; }
        }

        public uint LocalId
        {
            get { return m_localId; }
            set { m_localId = value; }
        }

        public virtual string Name
        {
            get { return m_name; }
            set 
            { 
                m_name = value;
                if (PhysActor != null)
                {
                    PhysActor.SOPName = value;
                }
            }
        }

        public byte Material
        {
            get { return (byte) m_material; }
            set
            {
                m_material = (Material)value;
                if (PhysActor != null)
                {
                    PhysActor.SetMaterial((int)value);
                }
            }
        }

        public bool PassTouches
        {
            get { return m_passTouches; }
            set
            {
                m_passTouches = value;
                if (ParentGroup != null)
                    ParentGroup.HasGroupChanged = true;
            }
        }

        
        [XmlIgnore]
        public Dictionary<int, string> CollisionFilter
        {
            get { return m_CollisionFilter; }
            set
            {
                m_CollisionFilter = value;
            }
        }

        [XmlIgnore]
        public Quaternion APIDTarget
        {
            get { return m_APIDTarget; }
            set { m_APIDTarget = value; }
        }

        [XmlIgnore]
        public float APIDDamp
        {
            get { return m_APIDDamp; }
            set { m_APIDDamp = value; }
        }

        [XmlIgnore]
        public float APIDStrength
        {
            get { return m_APIDStrength; }
            set { m_APIDStrength = value; }
        }

        public ulong RegionHandle
        {
            get { return m_regionHandle; }
            set { m_regionHandle = value; }
        }

        public int ScriptAccessPin
        {
            get { return m_scriptAccessPin; }
            set { m_scriptAccessPin = (int)value; }
        }
        private SceneObjectPart m_PlaySoundMasterPrim = null;
        public SceneObjectPart PlaySoundMasterPrim
        {
            get { return m_PlaySoundMasterPrim; }
            set { m_PlaySoundMasterPrim = value; }
        }

        private List<SceneObjectPart> m_PlaySoundSlavePrims = new List<SceneObjectPart>();
        public List<SceneObjectPart> PlaySoundSlavePrims
        {
            get { return m_PlaySoundSlavePrims; }
            set { m_PlaySoundSlavePrims = value; }
        }

        private SceneObjectPart m_LoopSoundMasterPrim = null;
        public SceneObjectPart LoopSoundMasterPrim
        {
            get { return m_LoopSoundMasterPrim; }
            set { m_LoopSoundMasterPrim = value; }
        }

        private List<SceneObjectPart> m_LoopSoundSlavePrims = new List<SceneObjectPart>();
        public List<SceneObjectPart> LoopSoundSlavePrims
        {
            get { return m_LoopSoundSlavePrims; }
            set { m_LoopSoundSlavePrims = value; }
        }

        [XmlIgnore]
        public Byte[] TextureAnimation
        {
            get { return m_TextureAnimation; }
            set { m_TextureAnimation = value; }
        }

        [XmlIgnore]
        public Byte[] ParticleSystem
        {
            get { return m_particleSystem; }
            set { m_particleSystem = value; }
        }

        [XmlIgnore]
        public DateTime Expires
        {
            get { return m_expires; }
            set { m_expires = value; }
        }

        [XmlIgnore]
        public DateTime Rezzed
        {
            get { return m_rezzed; }
            set { m_rezzed = value; }
        }

        [XmlIgnore]
        public float Damage
        {
            get { return m_damage; }
            set { m_damage = value; }
        }

        /// <summary>
        /// The position of the entire group that this prim belongs to.
        /// </summary>
        public Vector3 GroupPosition
        {
            get
            {
                // If this is a linkset, we don't want the physics engine mucking up our group position here.
                PhysicsActor actor = PhysActor;
                if (actor != null && _parentID == 0)
                {
                    m_groupPosition = actor.Position;
                }

                if (IsAttachment)
                {
                    ScenePresence sp = m_parentGroup.Scene.GetScenePresence(AttachedAvatar);
                    if (sp != null)
                        return sp.AbsolutePosition;
                }

                return m_groupPosition;
            }
            set
            {
                m_groupPosition = value;

                PhysicsActor actor = PhysActor;
                if (actor != null)
                {
                    try
                    {
                        // Root prim actually goes at Position
                        if (_parentID == 0)
                        {
                            actor.Position = value;
                        }
                        else
                        {
                            // To move the child prim in respect to the group position and rotation we have to calculate
                            actor.Position = GetWorldPosition();
                            actor.Orientation = GetWorldRotation();
                        }

                        // Tell the physics engines that this prim changed.
                        m_parentGroup.Scene.PhysicsScene.AddPhysicsActorTaint(actor);
                    }
                    catch (Exception e)
                    {
                        m_log.Error("[SCENEOBJECTPART]: GROUP POSITION. " + e.Message);
                    }
                }
                
                // TODO if we decide to do sitting in a more SL compatible way (multiple avatars per prim), this has to be fixed, too
                if (m_sitTargetAvatar != UUID.Zero)
                {
                    if (m_parentGroup != null) // TODO can there be a SOP without a SOG?
                    {
                        ScenePresence avatar;
                        if (m_parentGroup.Scene.TryGetScenePresence(m_sitTargetAvatar, out avatar))
                        {
                            avatar.ParentPosition = GetWorldPosition();
                        }
                    }
                }
            }
        }

        public Vector3 OffsetPosition
        {
            get { return m_offsetPosition; }
            set
            {
                StoreUndoState();
                m_offsetPosition = value;

                if (ParentGroup != null && !ParentGroup.IsDeleted)
                {
                    PhysicsActor actor = PhysActor;
                    if (_parentID != 0 && actor != null)
                    {
                        actor.Position = GetWorldPosition();
                        actor.Orientation = GetWorldRotation();

                        // Tell the physics engines that this prim changed.
                        m_parentGroup.Scene.PhysicsScene.AddPhysicsActorTaint(actor);
                    }
                }
            }
        }

        public Vector3 RelativePosition
        {
            get
            {
                if (IsRoot)
                {
                    if (IsAttachment)
                        return AttachedPos;
                    else
                        return AbsolutePosition;
                }
                else
                {
                    return OffsetPosition;
                }
            }
        }

        public Quaternion RotationOffset
        {
            get
            {
                // We don't want the physics engine mucking up the rotations in a linkset
                PhysicsActor actor = PhysActor;
                if (_parentID == 0 && (Shape.PCode != 9 || Shape.State == 0)  && actor != null)
                {
                    if (actor.Orientation.X != 0f || actor.Orientation.Y != 0f
                        || actor.Orientation.Z != 0f || actor.Orientation.W != 0f)
                    {
                        m_rotationOffset = actor.Orientation;
                    }
                }
                
                return m_rotationOffset;
            }
            
            set
            {
                StoreUndoState();
                m_rotationOffset = value;

                PhysicsActor actor = PhysActor;
                if (actor != null)
                {
                    try
                    {
                        // Root prim gets value directly
                        if (_parentID == 0)
                        {
                            actor.Orientation = value;
                            //m_log.Info("[PART]: RO1:" + actor.Orientation.ToString());
                        }
                        else
                        {
                            // Child prim we have to calculate it's world rotationwel
                            Quaternion resultingrotation = GetWorldRotation();
                            actor.Orientation = resultingrotation;
                            //m_log.Info("[PART]: RO2:" + actor.Orientation.ToString());
                        }
                        m_parentGroup.Scene.PhysicsScene.AddPhysicsActorTaint(actor);
                        //}
                    }
                    catch (Exception ex)
                    {
                        m_log.Error("[SCENEOBJECTPART]: ROTATIONOFFSET" + ex.Message);
                    }
                }

            }
        }

        /// <summary></summary>
        public Vector3 Velocity
        {
            get
            {
                PhysicsActor actor = PhysActor;
                if (actor != null)
                {
                    if (actor.IsPhysical)
                    {
                        m_velocity = actor.Velocity;
                    }
                }

                return m_velocity;
            }

            set
            {
                m_velocity = value;

                PhysicsActor actor = PhysActor;
                if (actor != null)
                {
                    if (actor.IsPhysical)
                    {
                        actor.Velocity = value;
                        m_parentGroup.Scene.PhysicsScene.AddPhysicsActorTaint(actor);
                    }
                }
            }
        }

        /// <summary></summary>
        public Vector3 AngularVelocity
        {
            get
            {
                PhysicsActor actor = PhysActor;
                if ((actor != null) && actor.IsPhysical)
                {
                    m_angularVelocity = actor.RotationalVelocity;
                }
                return m_angularVelocity;
            }
            set { m_angularVelocity = value; }
        }

        /// <summary></summary>
        public Vector3 Acceleration
        {
            get { return m_acceleration; }
            set { m_acceleration = value; }
        }

        public string Description
        {
            get { return m_description; }
            set 
            {
                m_description = value;
                PhysicsActor actor = PhysActor;
                if (actor != null)
                {
                    actor.SOPDescription = value;
                }
            }
        }

        /// <value>
        /// Text color.
        /// </value>
        public Color Color
        {
            get { return m_color; }
            set
            {
                m_color = value;

                /* ScheduleFullUpdate() need not be called b/c after
                 * setting the color, the text will be set, so then
                 * ScheduleFullUpdate() will be called. */
                //ScheduleFullUpdate();
            }
        }

        public string Text
        {
            get
            {
                string returnstr = m_text;
                if (returnstr.Length > 255)
                {
                    returnstr = returnstr.Substring(0, 254);
                }
                return returnstr;
            }
            set
            {
                m_text = value;
            }
        }


        public string SitName
        {
            get { return m_sitName; }
            set { m_sitName = value; }
        }

        public string TouchName
        {
            get { return m_touchName; }
            set { m_touchName = value; }
        }

        public int LinkNum
        {
            get { return m_linkNum; }
            set { m_linkNum = value; }
        }

        public byte ClickAction
        {
            get { return m_clickAction; }
            set
            {
                m_clickAction = value;
            }
        }

        public PrimitiveBaseShape Shape
        {
            get { return m_shape; }
            set
            {
                bool shape_changed = false;
                // TODO: this should really be restricted to the right
                // set of attributes on shape change.  For instance,
                // changing the lighting on a shape shouldn't cause
                // this.
                if (m_shape != null)
                    shape_changed = true;

                m_shape = value;

                if (shape_changed)
                    TriggerScriptChangedEvent(Changed.SHAPE);
            }
        }
        
        public Vector3 Scale
        {
            get { return m_shape.Scale; }
            set
            {
                StoreUndoState();
                if (m_shape != null)
                {
                    m_shape.Scale = value;

                    PhysicsActor actor = PhysActor;
                    if (actor != null && m_parentGroup != null)
                    {
                        if (m_parentGroup.Scene != null)
                        {
                            if (m_parentGroup.Scene.PhysicsScene != null)
                            {
                                actor.Size = m_shape.Scale;
                                m_parentGroup.Scene.PhysicsScene.AddPhysicsActorTaint(actor);
                            }
                        }
                    }
                }
                TriggerScriptChangedEvent(Changed.SCALE);
            }
        }
        
        public byte UpdateFlag
        {
            get { return m_updateFlag; }
            set { m_updateFlag = value; }
        }
        
        /// <summary>
        /// Used for media on a prim.
        /// </summary>
        /// Do not change this value directly - always do it through an IMoapModule.
        public string MediaUrl 
        { 
            get
            {
                return m_mediaUrl; 
            }
            
            set               
            {   
                m_mediaUrl = value;
                
                if (ParentGroup != null)
                    ParentGroup.HasGroupChanged = true;        
            }
        }

        [XmlIgnore]
        public bool CreateSelected
        {
            get { return m_createSelected; }
            set { m_createSelected = value; }
        }                

        #endregion

//---------------
#region Public Properties with only Get

        public Vector3 AbsolutePosition
        {
            get {
                if (IsAttachment)
                    return GroupPosition;

                return m_offsetPosition + m_groupPosition; }
        }

        public SceneObjectGroup ParentGroup
        {
            get { return m_parentGroup; }
        }

        public scriptEvents ScriptEvents
        {
            get { return AggregateScriptEvents; }
        }

        public Quaternion SitTargetOrientation
        {
            get { return m_sitTargetOrientation; }
            set { m_sitTargetOrientation = value; }
        }


        public Vector3 SitTargetPosition
        {
            get { return m_sitTargetPosition; }
            set { m_sitTargetPosition = value; }
        }

        // This sort of sucks, but I'm adding these in to make some of
        // the mappings more consistant.
        public Vector3 SitTargetPositionLL
        {
            get { return new Vector3(m_sitTargetPosition.X, m_sitTargetPosition.Y,m_sitTargetPosition.Z); }
            set { m_sitTargetPosition = value; }
        }

        public Quaternion SitTargetOrientationLL
        {
            get
            {
                return new Quaternion(
                                        m_sitTargetOrientation.X,
                                        m_sitTargetOrientation.Y,
                                        m_sitTargetOrientation.Z,
                                        m_sitTargetOrientation.W
                                        );
            }

            set { m_sitTargetOrientation = new Quaternion(value.X, value.Y, value.Z, value.W); }
        }

        public bool Stopped
        {
            get {
                double threshold = 0.02;
                return (Math.Abs(Velocity.X) < threshold &&
                        Math.Abs(Velocity.Y) < threshold &&
                        Math.Abs(Velocity.Z) < threshold &&
                        Math.Abs(AngularVelocity.X) < threshold &&
                        Math.Abs(AngularVelocity.Y) < threshold &&
                        Math.Abs(AngularVelocity.Z) < threshold);
            }
        }

        public uint ParentID
        {
            get { return _parentID; }
            set { _parentID = value; }
        }

        public int CreationDate
        {
            get { return _creationDate; }
            set { _creationDate = value; }
        }

        public uint Category
        {
            get { return _category; }
            set { _category = value; }
        }

        public int SalePrice
        {
            get { return _salePrice; }
            set { _salePrice = value; }
        }

        public byte ObjectSaleType
        {
            get { return _objectSaleType; }
            set { _objectSaleType = value; }
        }

        public int OwnershipCost
        {
            get { return _ownershipCost; }
            set { _ownershipCost = value; }
        }

        public UUID GroupID
        {
            get { return _groupID; }
            set { _groupID = value; }
        }

        public UUID OwnerID
        {
            get { return _ownerID; }
            set { _ownerID = value; }
        }

        public UUID LastOwnerID
        {
            get { return _lastOwnerID; }
            set { _lastOwnerID = value; }
        }

        public uint BaseMask
        {
            get { return _baseMask; }
            set { _baseMask = value; }
        }

        public uint OwnerMask
        {
            get { return _ownerMask; }
            set { _ownerMask = value; }
        }

        public uint GroupMask
        {
            get { return _groupMask; }
            set { _groupMask = value; }
        }

        public uint EveryoneMask
        {
            get { return _everyoneMask; }
            set { _everyoneMask = value; }
        }

        public uint NextOwnerMask
        {
            get { return _nextOwnerMask; }
            set { _nextOwnerMask = value; }
        }

        public PrimFlags Flags
        {
            get { return _flags; }
            set { _flags = value; }
        }

        [XmlIgnore]
        public UUID SitTargetAvatar
        {
            get { return m_sitTargetAvatar; }
            set { m_sitTargetAvatar = value; }
        }

        [XmlIgnore]
        public virtual UUID RegionID
        {
            get
            {
                if (ParentGroup != null && ParentGroup.Scene != null)
                    return ParentGroup.Scene.RegionInfo.RegionID;
                else
                    return UUID.Zero;
            }
            set {} // read only
        }

        private UUID _parentUUID = UUID.Zero;
        [XmlIgnore]
        public UUID ParentUUID
        {
            get
            {
                if (ParentGroup != null)
                {
                    _parentUUID = ParentGroup.UUID;
                }
                return _parentUUID;
            }
            set { _parentUUID = value; }
        }

        [XmlIgnore]
        public string SitAnimation
        {
            get { return m_sitAnimation; }
            set { m_sitAnimation = value; }
        }

        public UUID CollisionSound
        {
            get { return m_collisionSound; }
            set
            {
                m_collisionSound = value;
                aggregateScriptEvents();
            }
        }

        public float CollisionSoundVolume
        {
            get { return m_collisionSoundVolume; }
            set { m_collisionSoundVolume = value; }
        }

        #endregion Public Properties with only Get

        #region Private Methods

        private uint ApplyMask(uint val, bool set, uint mask)
        {
            if (set)
            {
                return val |= mask;
            }
            else
            {
                return val &= ~mask;
            }
        }

        /// <summary>
        /// Clear all pending updates of parts to clients
        /// </summary>
        private void ClearUpdateSchedule()
        {
            m_updateFlag = 0;
        }

        private void SendObjectPropertiesToClient(UUID AgentID)
        {
            m_parentGroup.Scene.ForEachScenePresence(delegate(ScenePresence avatar)
            {
                // Ugly reference :(
                if (avatar.UUID == AgentID)
                {
                    m_parentGroup.GetProperties(avatar.ControllingClient);
                }
            });
        }

        // TODO: unused:
        // private void handleTimerAccounting(uint localID, double interval)
        // {
        //     if (localID == LocalId)
        //     {
        //         float sec = (float)interval;
        //         if (m_parentGroup != null)
        //         {
        //             if (sec == 0)
        //             {
        //                 if (m_parentGroup.scriptScore + 0.001f >= float.MaxValue - 0.001)
        //                     m_parentGroup.scriptScore = 0;
        //
        //                 m_parentGroup.scriptScore += 0.001f;
        //                 return;
        //             }
        //
        //             if (m_parentGroup.scriptScore + (0.001f / sec) >= float.MaxValue - (0.001f / sec))
        //                 m_parentGroup.scriptScore = 0;
        //             m_parentGroup.scriptScore += (0.001f / sec);
        //         }
        //     }
        // }

        #endregion Private Methods

        #region Public Methods

        public void ResetExpire()
        {
            Expires = DateTime.Now + new TimeSpan(600000000);
        }

        public void AddFlag(PrimFlags flag)
        {
            // PrimFlags prevflag = Flags;
            if ((ObjectFlags & (uint) flag) == 0)
            {
                //m_log.Debug("Adding flag: " + ((PrimFlags) flag).ToString());
                _flags |= flag;

                if (flag == PrimFlags.TemporaryOnRez)
                    ResetExpire();
            }
            // m_log.Debug("Aprev: " + prevflag.ToString() + " curr: " + Flags.ToString());
        }

        /// <summary>
        /// Tell all scene presences that they should send updates for this part to their clients
        /// </summary>
        public void AddFullUpdateToAllAvatars()
        {
            m_parentGroup.Scene.ForEachScenePresence(delegate(ScenePresence avatar)
            {
                AddFullUpdateToAvatar(avatar);
            });
        }

        /// <summary>
        /// Tell the scene presence that it should send updates for this part to its client
        /// </summary>        
        public void AddFullUpdateToAvatar(ScenePresence presence)
        {
            presence.SceneViewer.QueuePartForUpdate(this);
        }

        public void AddNewParticleSystem(Primitive.ParticleSystem pSystem)
        {
            m_particleSystem = pSystem.GetBytes();
        }

        public void RemoveParticleSystem()
        {
            m_particleSystem = new byte[0];
        }

        /// Terse updates
        public void AddTerseUpdateToAllAvatars()
        {
            m_parentGroup.Scene.ForEachScenePresence(delegate(ScenePresence avatar)
            {
                AddTerseUpdateToAvatar(avatar);
            });
        }

        public void AddTerseUpdateToAvatar(ScenePresence presence)
        {
            presence.SceneViewer.QueuePartForUpdate(this);
        }

        public void AddTextureAnimation(Primitive.TextureAnimation pTexAnim)
        {
            byte[] data = new byte[16];
            int pos = 0;

            // The flags don't like conversion from uint to byte, so we have to do
            // it the crappy way.  See the above function :(

            data[pos] = ConvertScriptUintToByte((uint)pTexAnim.Flags); pos++;
            data[pos] = (byte)pTexAnim.Face; pos++;
            data[pos] = (byte)pTexAnim.SizeX; pos++;
            data[pos] = (byte)pTexAnim.SizeY; pos++;

            Utils.FloatToBytes(pTexAnim.Start).CopyTo(data, pos);
            Utils.FloatToBytes(pTexAnim.Length).CopyTo(data, pos + 4);
            Utils.FloatToBytes(pTexAnim.Rate).CopyTo(data, pos + 8);

            m_TextureAnimation = data;
        }

        public void AdjustSoundGain(double volume)
        {
            if (volume > 1)
                volume = 1;
            if (volume < 0)
                volume = 0;

            m_parentGroup.Scene.ForEachScenePresence(delegate(ScenePresence sp)
            {
                if(!sp.IsChildAgent)
                    sp.ControllingClient.SendAttachedSoundGainChange(UUID, (float)volume);
            });
        }

        /// <summary>
        /// hook to the physics scene to apply impulse
        /// This is sent up to the group, which then finds the root prim
        /// and applies the force on the root prim of the group
        /// </summary>
        /// <param name="impulsei">Vector force</param>
        /// <param name="localGlobalTF">true for the local frame, false for the global frame</param>
        public void ApplyImpulse(Vector3 impulsei, bool localGlobalTF)
        {
            Vector3 impulse = impulsei;

            if (localGlobalTF)
            {
                Quaternion grot = GetWorldRotation();
                Quaternion AXgrot = grot;
                Vector3 AXimpulsei = impulsei;
                Vector3 newimpulse = AXimpulsei * AXgrot;
                impulse = newimpulse;
            }

            if (m_parentGroup != null)
            {
                m_parentGroup.applyImpulse(impulse);
            }
        }

        /// <summary>
        /// hook to the physics scene to apply angular impulse
        /// This is sent up to the group, which then finds the root prim
        /// and applies the force on the root prim of the group
        /// </summary>
        /// <param name="impulsei">Vector force</param>
        /// <param name="localGlobalTF">true for the local frame, false for the global frame</param>
        public void ApplyAngularImpulse(Vector3 impulsei, bool localGlobalTF)
        {
            Vector3 impulse = impulsei;

            if (localGlobalTF)
            {
                Quaternion grot = GetWorldRotation();
                Quaternion AXgrot = grot;
                Vector3 AXimpulsei = impulsei;
                Vector3 newimpulse = AXimpulsei * AXgrot;
                impulse = newimpulse;
            }

            if (m_parentGroup != null)
            {
                m_parentGroup.applyAngularImpulse(impulse);
            }
        }

        /// <summary>
        /// hook to the physics scene to apply angular impulse
        /// This is sent up to the group, which then finds the root prim
        /// and applies the force on the root prim of the group
        /// </summary>
        /// <param name="impulsei">Vector force</param>
        /// <param name="localGlobalTF">true for the local frame, false for the global frame</param>
        public void SetAngularImpulse(Vector3 impulsei, bool localGlobalTF)
        {
            Vector3 impulse = impulsei;

            if (localGlobalTF)
            {
                Quaternion grot = GetWorldRotation();
                Quaternion AXgrot = grot;
                Vector3 AXimpulsei = impulsei;
                Vector3 newimpulse = AXimpulsei * AXgrot;
                impulse = newimpulse;
            }

            if (m_parentGroup != null)
            {
                m_parentGroup.setAngularImpulse(impulse);
            }
        }

        public Vector3 GetTorque()
        {
            if (m_parentGroup != null)
            {
                m_parentGroup.GetTorque();
            }
            return Vector3.Zero;
        }

        /// <summary>
        /// Apply physics to this part.
        /// </summary>
        /// <param name="rootObjectFlags"></param>
        /// <param name="m_physicalPrim"></param>
        public void ApplyPhysics(uint rootObjectFlags, bool VolumeDetectActive, bool m_physicalPrim)
        {
            bool isPhysical = (((rootObjectFlags & (uint) PrimFlags.Physics) != 0) && m_physicalPrim);
            bool isPhantom = ((rootObjectFlags & (uint) PrimFlags.Phantom) != 0);

            if (IsJoint())
            {
                DoPhysicsPropertyUpdate(isPhysical, true);
            }
            else
            {
                // Special case for VolumeDetection: If VolumeDetection is set, the phantom flag is locally ignored
                if (VolumeDetectActive)
                    isPhantom = false;

                // Added clarification..   since A rigid body is an object that you can kick around, etc.
                bool RigidBody = isPhysical && !isPhantom;

                // The only time the physics scene shouldn't know about the prim is if it's phantom or an attachment, which is phantom by definition
                // or flexible
                if (!isPhantom && !IsAttachment && !(Shape.PathCurve == (byte) Extrusion.Flexible))
                {
                    PhysActor = m_parentGroup.Scene.PhysicsScene.AddPrimShape(
                        Name,
                        Shape,
                        AbsolutePosition,
                        Scale,
                        RotationOffset,
                        RigidBody);

                    // Basic Physics returns null..  joy joy joy.
                    if (PhysActor != null)
                    {
                        PhysActor.SOPName = this.Name; // save object name and desc into the PhysActor so ODE internals know the joint/body info
                        PhysActor.SOPDescription = this.Description;
                        PhysActor.LocalID = LocalId;
                        DoPhysicsPropertyUpdate(RigidBody, true);
                        PhysActor.SetVolumeDetect(VolumeDetectActive ? 1 : 0);
                    }
                    else
                    {
                        m_log.DebugFormat("[SPEW]: physics actor is null for {0} with parent {1}", UUID, this.ParentGroup.UUID);
                    }
                }
            }
        }

        public void ClearUndoState()
        {
            lock (m_undo)
            {
                m_undo.Clear();
            }
            lock (m_redo)
            {
                m_redo.Clear();
            }
            StoreUndoState();
        }

        public byte ConvertScriptUintToByte(uint indata)
        {
            byte outdata = (byte)TextureAnimFlags.NONE;
            if ((indata & 1) != 0) outdata |= (byte)TextureAnimFlags.ANIM_ON;
            if ((indata & 2) != 0) outdata |= (byte)TextureAnimFlags.LOOP;
            if ((indata & 4) != 0) outdata |= (byte)TextureAnimFlags.REVERSE;
            if ((indata & 8) != 0) outdata |= (byte)TextureAnimFlags.PING_PONG;
            if ((indata & 16) != 0) outdata |= (byte)TextureAnimFlags.SMOOTH;
            if ((indata & 32) != 0) outdata |= (byte)TextureAnimFlags.ROTATE;
            if ((indata & 64) != 0) outdata |= (byte)TextureAnimFlags.SCALE;
            return outdata;
        }

        /// <summary>
        /// Duplicates this part.
        /// </summary>
        /// <param name="localID"></param>
        /// <param name="AgentID"></param>
        /// <param name="GroupID"></param>
        /// <param name="linkNum"></param>
        /// <param name="userExposed">True if the duplicate will immediately be in the scene, false otherwise</param>
        /// <returns></returns>
        public SceneObjectPart Copy(uint localID, UUID AgentID, UUID GroupID, int linkNum, bool userExposed)
        {
            SceneObjectPart dupe = (SceneObjectPart)MemberwiseClone();
            dupe.m_shape = m_shape.Copy();
            dupe.m_regionHandle = m_regionHandle;
            if (userExposed)
                dupe.UUID = UUID.Random();

            //memberwiseclone means it also clones the physics actor reference
            // This will make physical prim 'bounce' if not set to null.
            if (!userExposed)
                dupe.PhysActor = null;

            dupe._ownerID = AgentID;
            dupe._groupID = GroupID;
            dupe.GroupPosition = GroupPosition;
            dupe.OffsetPosition = OffsetPosition;
            dupe.RotationOffset = RotationOffset;
            dupe.Velocity = new Vector3(0, 0, 0);
            dupe.Acceleration = new Vector3(0, 0, 0);
            dupe.AngularVelocity = new Vector3(0, 0, 0);
            dupe.ObjectFlags = ObjectFlags;

            dupe._ownershipCost = _ownershipCost;
            dupe._objectSaleType = _objectSaleType;
            dupe._salePrice = _salePrice;
            dupe._category = _category;
            dupe.m_rezzed = m_rezzed;

            dupe.m_inventory = new SceneObjectPartInventory(dupe);
            dupe.m_inventory.Items = (TaskInventoryDictionary)m_inventory.Items.Clone();

            if (userExposed)
            {
                dupe.ResetIDs(linkNum);
                dupe.m_inventory.HasInventoryChanged = true;
            }
            else
            {
                dupe.m_inventory.HasInventoryChanged = m_inventory.HasInventoryChanged;
            }

            // Move afterwards ResetIDs as it clears the localID
            dupe.LocalId = localID;
            // This may be wrong...    it might have to be applied in SceneObjectGroup to the object that's being duplicated.
            dupe._lastOwnerID = OwnerID;

            byte[] extraP = new byte[Shape.ExtraParams.Length];
            Array.Copy(Shape.ExtraParams, extraP, extraP.Length);
            dupe.Shape.ExtraParams = extraP;

            if (userExposed)
            {
                if (dupe.m_shape.SculptEntry && dupe.m_shape.SculptTexture != UUID.Zero)
                {
                    m_parentGroup.Scene.AssetService.Get(dupe.m_shape.SculptTexture.ToString(), dupe, AssetReceived); 
                }
                
                bool UsePhysics = ((dupe.ObjectFlags & (uint)PrimFlags.Physics) != 0);
                dupe.DoPhysicsPropertyUpdate(UsePhysics, true);
            }
            
            ParentGroup.Scene.EventManager.TriggerOnSceneObjectPartCopy(dupe, this, userExposed);

//            m_log.DebugFormat("[SCENE OBJECT PART]: Clone of {0} {1} finished", Name, UUID);
                          
            return dupe;            
        }

        protected void AssetReceived(string id, Object sender, AssetBase asset)
        {
            if (asset != null)
            {
                SceneObjectPart sop = (SceneObjectPart)sender;
                if (sop != null)
                    sop.SculptTextureCallback(asset.FullID, asset);
            }
        }

        public static SceneObjectPart Create()
        {
            SceneObjectPart part = new SceneObjectPart();
            part.UUID = UUID.Random();

            PrimitiveBaseShape shape = PrimitiveBaseShape.Create();
            part.Shape = shape;

            part.Name = "Primitive";
            part._ownerID = UUID.Random();

            return part;
        }

        public void DoPhysicsPropertyUpdate(bool UsePhysics, bool isNew)
        {
            if (IsJoint())
            {
                if (UsePhysics)
                {
                    // by turning a joint proxy object physical, we cause creation of a joint in the ODE scene.
                    // note that, as a special case, joints have no bodies or geoms in the physics scene, even though they are physical.

                    PhysicsJointType jointType;
                    if (IsHingeJoint())
                    {
                        jointType = PhysicsJointType.Hinge;
                    }
                    else if (IsBallJoint())
                    {
                        jointType = PhysicsJointType.Ball;
                    }
                    else
                    {
                        jointType = PhysicsJointType.Ball;
                    }

                    List<string> bodyNames = new List<string>();
                    string RawParams = Description;
                    string[] jointParams = RawParams.Split(" ".ToCharArray(), System.StringSplitOptions.RemoveEmptyEntries);
                    string trackedBodyName = null;
                    if (jointParams.Length >= 2)
                    {
                        for (int iBodyName = 0; iBodyName < 2; iBodyName++)
                        {
                            string bodyName = jointParams[iBodyName];
                            bodyNames.Add(bodyName);
                            if (bodyName != "NULL")
                            {
                                if (trackedBodyName == null)
                                {
                                    trackedBodyName = bodyName;
                                }
                            }
                        }
                    }

                    SceneObjectPart trackedBody = m_parentGroup.Scene.GetSceneObjectPart(trackedBodyName); // FIXME: causes a sequential lookup
                    Quaternion localRotation = Quaternion.Identity;
                    if (trackedBody != null)
                    {
                        localRotation = Quaternion.Inverse(trackedBody.RotationOffset) * this.RotationOffset;
                    }
                    else
                    {
                        // error, output it below
                    }

                    PhysicsJoint joint;

                    joint = m_parentGroup.Scene.PhysicsScene.RequestJointCreation(Name, jointType,
                        AbsolutePosition,
                        this.RotationOffset,
                        Description,
                        bodyNames,
                        trackedBodyName,
                        localRotation);

                    if (trackedBody == null)
                    {
                        ParentGroup.Scene.jointErrorMessage(joint, "warning: tracked body name not found! joint location will not be updated properly. joint: " + Name);
                    }

                }
                else
                {
                    if (isNew)
                    {
                        // if the joint proxy is new, and it is not physical, do nothing. There is no joint in ODE to
                        // delete, and if we try to delete it, due to asynchronous processing, the deletion request
                        // will get processed later at an indeterminate time, which could cancel a later-arriving
                        // joint creation request.
                    }
                    else
                    {
                        // here we turn off the joint object, so remove the joint from the physics scene
                        m_parentGroup.Scene.PhysicsScene.RequestJointDeletion(Name); // FIXME: what if the name changed?

                        // make sure client isn't interpolating the joint proxy object
                        Velocity = Vector3.Zero;
                        AngularVelocity = Vector3.Zero;
                        Acceleration = Vector3.Zero;
                    }
                }
            }
            else
            {
                if (PhysActor != null)
                {
                    if (UsePhysics != PhysActor.IsPhysical || isNew)
                    {
                        if (PhysActor.IsPhysical) // implies UsePhysics==false for this block
                        {
                            if (!isNew)
                                ParentGroup.Scene.RemovePhysicalPrim(1);

                            PhysActor.OnRequestTerseUpdate -= PhysicsRequestingTerseUpdate;
                            PhysActor.OnOutOfBounds -= PhysicsOutOfBounds;
                            PhysActor.delink();

                            if (ParentGroup.Scene.PhysicsScene.SupportsNINJAJoints && (!isNew))
                            {
                                // destroy all joints connected to this now deactivated body
                                m_parentGroup.Scene.PhysicsScene.RemoveAllJointsConnectedToActorThreadLocked(PhysActor);
                            }

                            // stop client-side interpolation of all joint proxy objects that have just been deleted
                            // this is done because RemoveAllJointsConnectedToActor invokes the OnJointDeactivated callback,
                            // which stops client-side interpolation of deactivated joint proxy objects.
                        }

                        if (!UsePhysics && !isNew)
                        {
                            // reset velocity to 0 on physics switch-off. Without that, the client thinks the
                            // prim still has velocity and continues to interpolate its position along the old
                            // velocity-vector.
                            Velocity = new Vector3(0, 0, 0);
                            Acceleration = new Vector3(0, 0, 0);
                            AngularVelocity = new Vector3(0, 0, 0);
                            //RotationalVelocity = new Vector3(0, 0, 0);
                        }

                        PhysActor.IsPhysical = UsePhysics;


                        // If we're not what we're supposed to be in the physics scene, recreate ourselves.
                        //m_parentGroup.Scene.PhysicsScene.RemovePrim(PhysActor);
                        /// that's not wholesome.  Had to make Scene public
                        //PhysActor = null;

                        if ((ObjectFlags & (uint)PrimFlags.Phantom) == 0)
                        {
                            if (UsePhysics)
                            {
                                ParentGroup.Scene.AddPhysicalPrim(1);

                                PhysActor.OnRequestTerseUpdate += PhysicsRequestingTerseUpdate;
                                PhysActor.OnOutOfBounds += PhysicsOutOfBounds;
                                if (_parentID != 0 && _parentID != LocalId)
                                {
                                    if (ParentGroup.RootPart.PhysActor != null)
                                    {
                                        PhysActor.link(ParentGroup.RootPart.PhysActor);
                                    }
                                }
                            }
                        }
                    }
                    m_parentGroup.Scene.PhysicsScene.AddPhysicsActorTaint(PhysActor);
                }
            }
        }

        /// <summary>
        /// Restore this part from the serialized xml representation.
        /// </summary>
        /// <param name="xmlReader"></param>
        /// <returns></returns>
        public static SceneObjectPart FromXml(XmlReader xmlReader)
        {
            return FromXml(UUID.Zero, xmlReader);
        }

        /// <summary>
        /// Restore this part from the serialized xml representation.
        /// </summary>
        /// <param name="fromUserInventoryItemId">The inventory id from which this part came, if applicable</param>
        /// <param name="xmlReader"></param>
        /// <returns></returns>
        public static SceneObjectPart FromXml(UUID fromUserInventoryItemId, XmlReader xmlReader)
        {
            SceneObjectPart part = (SceneObjectPart)serializer.Deserialize(xmlReader);
            part.m_fromUserInventoryItemID = fromUserInventoryItemId;

            // for tempOnRez objects, we have to fix the Expire date.
            if ((part.Flags & PrimFlags.TemporaryOnRez) != 0) part.ResetExpire();

            return part;
        }

        public UUID GetAvatarOnSitTarget()
        {
            return m_sitTargetAvatar;
        }

        public bool GetDieAtEdge()
        {
            if (m_parentGroup == null)
                return false;
            if (m_parentGroup.IsDeleted)
                return false;

            return m_parentGroup.RootPart.DIE_AT_EDGE;
        }

        public bool GetReturnAtEdge()
        {
            if (m_parentGroup == null)
                return false;
            if (m_parentGroup.IsDeleted)
                return false;

            return m_parentGroup.RootPart.RETURN_AT_EDGE;
        }

        public void SetReturnAtEdge(bool p)
        {
            if (m_parentGroup == null)
                return;
            if (m_parentGroup.IsDeleted)
                return;

            m_parentGroup.RootPart.RETURN_AT_EDGE = p;
        }

        public bool GetBlockGrab()
        {
            if (m_parentGroup == null)
                return false;
            if (m_parentGroup.IsDeleted)
                return false;

            return m_parentGroup.RootPart.BlockGrab;
        }

        public void SetBlockGrab(bool p)
        {
            if (m_parentGroup == null)
                return;
            if (m_parentGroup.IsDeleted)
                return;

            m_parentGroup.RootPart.BlockGrab = p;
        }

        public void SetStatusSandbox(bool p)
        {
            if (m_parentGroup == null)
                return;
            if (m_parentGroup.IsDeleted)
                return;
            StatusSandboxPos = m_parentGroup.RootPart.AbsolutePosition;
            m_parentGroup.RootPart.StatusSandbox = p;
        }

        public bool GetStatusSandbox()
        {
            if (m_parentGroup == null)
                return false;
            if (m_parentGroup.IsDeleted)
                return false;

            return m_parentGroup.RootPart.StatusSandbox;
        }

        public int GetAxisRotation(int axis)
        {
            //Cannot use ScriptBaseClass constants as no referance to it currently.
            if (axis == 2)//STATUS_ROTATE_X
                return STATUS_ROTATE_X;
            if (axis == 4)//STATUS_ROTATE_Y
                return STATUS_ROTATE_Y;
            if (axis == 8)//STATUS_ROTATE_Z
                return STATUS_ROTATE_Z;

            return 0;
        }

        public double GetDistanceTo(Vector3 a, Vector3 b)
        {
            float dx = a.X - b.X;
            float dy = a.Y - b.Y;
            float dz = a.Z - b.Z;
            return Math.Sqrt(dx * dx + dy * dy + dz * dz);
        }

        public uint GetEffectiveObjectFlags()
        {
            PrimFlags f = _flags;
            if (m_parentGroup == null || m_parentGroup.RootPart == this)
                f &= ~(PrimFlags.Touch | PrimFlags.Money);

            return (uint)_flags | (uint)LocalFlags;
        }

        public Vector3 GetGeometricCenter()
        {
            if (PhysActor != null)
            {
                return new Vector3(PhysActor.CenterOfMass.X, PhysActor.CenterOfMass.Y, PhysActor.CenterOfMass.Z);
            }
            else
            {
                return new Vector3(0, 0, 0);
            }
        }

        public float GetMass()
        {
            if (PhysActor != null)
            {
                return PhysActor.Mass;
            }
            else
            {
                return 0;
            }
        }

        public Vector3 GetForce()
        {
            if (PhysActor != null)
                return PhysActor.Force;
            else
                return Vector3.Zero;
        }

        public void GetProperties(IClientAPI client)
        {
            client.SendObjectPropertiesReply(
                m_fromUserInventoryItemID, (ulong)_creationDate, _creatorID, UUID.Zero, UUID.Zero,
                _groupID, (short)InventorySerial, _lastOwnerID, UUID, _ownerID,
                ParentGroup.RootPart.TouchName, new byte[0], ParentGroup.RootPart.SitName, Name, Description,
                ParentGroup.RootPart._ownerMask, ParentGroup.RootPart._nextOwnerMask, ParentGroup.RootPart._groupMask, ParentGroup.RootPart._everyoneMask,
                ParentGroup.RootPart._baseMask,
                ParentGroup.RootPart.ObjectSaleType,
                ParentGroup.RootPart.SalePrice);
        }

        public UUID GetRootPartUUID()
        {
            if (m_parentGroup != null)
            {
                return m_parentGroup.UUID;
            }
            return UUID.Zero;
        }

        /// <summary>
        /// Method for a prim to get it's world position from the group.
        /// Remember, the Group Position simply gives the position of the group itself
        /// </summary>
        /// <returns>A Linked Child Prim objects position in world</returns>
        public Vector3 GetWorldPosition()
        {
            Quaternion parentRot = ParentGroup.RootPart.RotationOffset;

            Vector3 axPos = OffsetPosition;

            axPos *= parentRot;
            Vector3 translationOffsetPosition = axPos;
            return GroupPosition + translationOffsetPosition;
        }

        /// <summary>
        /// Gets the rotation of this prim offset by the group rotation
        /// </summary>
        /// <returns></returns>
        public Quaternion GetWorldRotation()
        {
            Quaternion newRot;

            if (this.LinkNum == 0)
            {
                newRot = RotationOffset;
            }
            else
            {
                Quaternion parentRot = ParentGroup.RootPart.RotationOffset;
                Quaternion oldRot = RotationOffset;
                newRot = parentRot * oldRot;
            }

            return newRot;
        }

        public void MoveToTarget(Vector3 target, float tau)
        {
            if (tau > 0)
            {
                m_parentGroup.moveToTarget(target, tau);
            }
            else
            {
                StopMoveToTarget();
            }
        }

        /// <summary>
        /// Uses a PID to attempt to clamp the object on the Z axis at the given height over tau seconds.
        /// </summary>
        /// <param name="height">Height to hover.  Height of zero disables hover.</param>
        /// <param name="hoverType">Determines what the height is relative to </param>
        /// <param name="tau">Number of seconds over which to reach target</param>
        public void SetHoverHeight(float height, PIDHoverType hoverType, float tau)
        {
            m_parentGroup.SetHoverHeight(height, hoverType, tau);
        }

        public void StopHover()
        {
            m_parentGroup.SetHoverHeight(0f, PIDHoverType.Ground, 0f);
        }

        public virtual void OnGrab(Vector3 offsetPos, IClientAPI remoteClient)
        {
        }

        public void PhysicsCollision(EventArgs e)
        {
            // single threaded here
            if (e == null)
            {
                return;
            }

            CollisionEventUpdate a = (CollisionEventUpdate)e;
            Dictionary<uint, ContactPoint> collissionswith = a.m_objCollisionList;
            List<uint> thisHitColliders = new List<uint>();
            List<uint> endedColliders = new List<uint>();
            List<uint> startedColliders = new List<uint>();

            // calculate things that started colliding this time
            // and build up list of colliders this time
            foreach (uint localid in collissionswith.Keys)
            {
                thisHitColliders.Add(localid);
                if (!m_lastColliders.Contains(localid))
                {
                    startedColliders.Add(localid);
                }
                //m_log.Debug("[OBJECT]: Collided with:" + localid.ToString() + " at depth of: " + collissionswith[localid].ToString());
            }

            // calculate things that ended colliding
            foreach (uint localID in m_lastColliders)
            {
                if (!thisHitColliders.Contains(localID))
                {
                    endedColliders.Add(localID);
                }
            }

            //add the items that started colliding this time to the last colliders list.
            foreach (uint localID in startedColliders)
            {
                m_lastColliders.Add(localID);
            }
            // remove things that ended colliding from the last colliders list
            foreach (uint localID in endedColliders)
            {
                m_lastColliders.Remove(localID);
            }

            if (m_parentGroup == null)
                return;
            if (m_parentGroup.IsDeleted)
                return;

            // play the sound.
            if (startedColliders.Count > 0 && CollisionSound != UUID.Zero && CollisionSoundVolume > 0.0f)
            {
                SendSound(CollisionSound.ToString(), CollisionSoundVolume, true, (byte)0, 0, false, false);
            }

            if ((m_parentGroup.RootPart.ScriptEvents & scriptEvents.collision_start) != 0)
            {
                // do event notification
                if (startedColliders.Count > 0)
                {
                    ColliderArgs StartCollidingMessage = new ColliderArgs();
                    List<DetectedObject> colliding = new List<DetectedObject>();
                    foreach (uint localId in startedColliders)
                    {
                        if (localId == 0)
                            continue;
                        // always running this check because if the user deletes the object it would return a null reference.
                        if (m_parentGroup == null)
                            return;
                        
                        if (m_parentGroup.Scene == null)
                            return;
                        
                        SceneObjectPart obj = m_parentGroup.Scene.GetSceneObjectPart(localId);
                        string data = "";
                        if (obj != null)
                        {
                            if (m_parentGroup.RootPart.CollisionFilter.ContainsValue(obj.UUID.ToString()) || m_parentGroup.RootPart.CollisionFilter.ContainsValue(obj.Name))
                            {
                                bool found = m_parentGroup.RootPart.CollisionFilter.TryGetValue(1,out data);
                                //If it is 1, it is to accept ONLY collisions from this object
                                if (found)
                                {
                                    DetectedObject detobj = new DetectedObject();
                                    detobj.keyUUID = obj.UUID;
                                    detobj.nameStr = obj.Name;
                                    detobj.ownerUUID = obj._ownerID;
                                    detobj.posVector = obj.AbsolutePosition;
                                    detobj.rotQuat = obj.GetWorldRotation();
                                    detobj.velVector = obj.Velocity;
                                    detobj.colliderType = 0;
                                    detobj.groupUUID = obj._groupID;
                                    colliding.Add(detobj);
                                }
                                //If it is 0, it is to not accept collisions from this object
                                else
                                {
                                }
                            }
                            else
                            {
                                bool found = m_parentGroup.RootPart.CollisionFilter.TryGetValue(1,out data);
                                //If it is 1, it is to accept ONLY collisions from this object, so this other object will not work
                                if (!found)
                                {
                                    DetectedObject detobj = new DetectedObject();
                                    detobj.keyUUID = obj.UUID;
                                    detobj.nameStr = obj.Name;
                                    detobj.ownerUUID = obj._ownerID;
                                    detobj.posVector = obj.AbsolutePosition;
                                    detobj.rotQuat = obj.GetWorldRotation();
                                    detobj.velVector = obj.Velocity;
                                    detobj.colliderType = 0;
                                    detobj.groupUUID = obj._groupID;
                                    colliding.Add(detobj);
                                }
                            }
                        }
                        else
                        {
                            m_parentGroup.Scene.ForEachScenePresence(delegate(ScenePresence av)
                            {
                                if (av.LocalId == localId)
                                {
                                    if (m_parentGroup.RootPart.CollisionFilter.ContainsValue(av.UUID.ToString()) || m_parentGroup.RootPart.CollisionFilter.ContainsValue(av.Name))
                                    {
                                        bool found = m_parentGroup.RootPart.CollisionFilter.TryGetValue(1, out data);
                                        //If it is 1, it is to accept ONLY collisions from this avatar
                                        if (found)
                                        {
                                            DetectedObject detobj = new DetectedObject();
                                            detobj.keyUUID = av.UUID;
                                            detobj.nameStr = av.ControllingClient.Name;
                                            detobj.ownerUUID = av.UUID;
                                            detobj.posVector = av.AbsolutePosition;
                                            detobj.rotQuat = av.Rotation;
                                            detobj.velVector = av.Velocity;
                                            detobj.colliderType = 0;
                                            detobj.groupUUID = av.ControllingClient.ActiveGroupId;
                                            colliding.Add(detobj);
                                        }
                                        //If it is 0, it is to not accept collisions from this avatar
                                        else
                                        {
                                        }
                                    }
                                    else
                                    {
                                        bool found = m_parentGroup.RootPart.CollisionFilter.TryGetValue(1, out data);
                                        //If it is 1, it is to accept ONLY collisions from this avatar, so this other avatar will not work
                                        if (!found)
                                        {
                                            DetectedObject detobj = new DetectedObject();
                                            detobj.keyUUID = av.UUID;
                                            detobj.nameStr = av.ControllingClient.Name;
                                            detobj.ownerUUID = av.UUID;
                                            detobj.posVector = av.AbsolutePosition;
                                            detobj.rotQuat = av.Rotation;
                                            detobj.velVector = av.Velocity;
                                            detobj.colliderType = 0;
                                            detobj.groupUUID = av.ControllingClient.ActiveGroupId;
                                            colliding.Add(detobj);
                                        }
                                    }

                                }
                            });
                        }
                    }
                    if (colliding.Count > 0)
                    {
                        StartCollidingMessage.Colliders = colliding;
                        // always running this check because if the user deletes the object it would return a null reference.
                        if (m_parentGroup == null)
                            return;
                        
                        if (m_parentGroup.Scene == null)
                            return;
                        if (m_parentGroup.PassCollision == true)
                        {
                            //TODO: Add pass to root prim!
                        }
                        m_parentGroup.Scene.EventManager.TriggerScriptCollidingStart(LocalId, StartCollidingMessage);
                    }
                }
            }
            
            if ((m_parentGroup.RootPart.ScriptEvents & scriptEvents.collision) != 0)
            {
                if (m_lastColliders.Count > 0)
                {
                    ColliderArgs CollidingMessage = new ColliderArgs();
                    List<DetectedObject> colliding = new List<DetectedObject>();
                    foreach (uint localId in m_lastColliders)
                    {
                        // always running this check because if the user deletes the object it would return a null reference.
                        if (localId == 0)
                            continue;

                        if (m_parentGroup == null)
                            return;
                        
                        if (m_parentGroup.Scene == null)
                            return;
                        
                        SceneObjectPart obj = m_parentGroup.Scene.GetSceneObjectPart(localId);
                        string data = "";
                        if (obj != null)
                        {
                            if (m_parentGroup.RootPart.CollisionFilter.ContainsValue(obj.UUID.ToString()) || m_parentGroup.RootPart.CollisionFilter.ContainsValue(obj.Name))
                            {
                                bool found = m_parentGroup.RootPart.CollisionFilter.TryGetValue(1,out data);
                                //If it is 1, it is to accept ONLY collisions from this object
                                if (found)
                                {
                                    DetectedObject detobj = new DetectedObject();
                                    detobj.keyUUID = obj.UUID;
                                    detobj.nameStr = obj.Name;
                                    detobj.ownerUUID = obj._ownerID;
                                    detobj.posVector = obj.AbsolutePosition;
                                    detobj.rotQuat = obj.GetWorldRotation();
                                    detobj.velVector = obj.Velocity;
                                    detobj.colliderType = 0;
                                    detobj.groupUUID = obj._groupID;
                                    colliding.Add(detobj);
                                }
                                //If it is 0, it is to not accept collisions from this object
                                else
                                {
                                }
                            }
                            else
                            {
                                bool found = m_parentGroup.RootPart.CollisionFilter.TryGetValue(1,out data);
                                //If it is 1, it is to accept ONLY collisions from this object, so this other object will not work
                                if (!found)
                                {
                                    DetectedObject detobj = new DetectedObject();
                                    detobj.keyUUID = obj.UUID;
                                    detobj.nameStr = obj.Name;
                                    detobj.ownerUUID = obj._ownerID;
                                    detobj.posVector = obj.AbsolutePosition;
                                    detobj.rotQuat = obj.GetWorldRotation();
                                    detobj.velVector = obj.Velocity;
                                    detobj.colliderType = 0;
                                    detobj.groupUUID = obj._groupID;
                                    colliding.Add(detobj);
                                }
                            }
                        }
                        else
                        {
                            m_parentGroup.Scene.ForEachScenePresence(delegate(ScenePresence av)
                            {
                                if (av.LocalId == localId)
                                {
                                    if (m_parentGroup.RootPart.CollisionFilter.ContainsValue(av.UUID.ToString()) || m_parentGroup.RootPart.CollisionFilter.ContainsValue(av.Name))
                                    {
                                        bool found = m_parentGroup.RootPart.CollisionFilter.TryGetValue(1, out data);
                                        //If it is 1, it is to accept ONLY collisions from this avatar
                                        if (found)
                                        {
                                            DetectedObject detobj = new DetectedObject();
                                            detobj.keyUUID = av.UUID;
                                            detobj.nameStr = av.ControllingClient.Name;
                                            detobj.ownerUUID = av.UUID;
                                            detobj.posVector = av.AbsolutePosition;
                                            detobj.rotQuat = av.Rotation;
                                            detobj.velVector = av.Velocity;
                                            detobj.colliderType = 0;
                                            detobj.groupUUID = av.ControllingClient.ActiveGroupId;
                                            colliding.Add(detobj);
                                        }
                                        //If it is 0, it is to not accept collisions from this avatar
                                        else
                                        {
                                        }
                                    }
                                    else
                                    {
                                        bool found = m_parentGroup.RootPart.CollisionFilter.TryGetValue(1, out data);
                                        //If it is 1, it is to accept ONLY collisions from this avatar, so this other avatar will not work
                                        if (!found)
                                        {
                                            DetectedObject detobj = new DetectedObject();
                                            detobj.keyUUID = av.UUID;
                                            detobj.nameStr = av.ControllingClient.Name;
                                            detobj.ownerUUID = av.UUID;
                                            detobj.posVector = av.AbsolutePosition;
                                            detobj.rotQuat = av.Rotation;
                                            detobj.velVector = av.Velocity;
                                            detobj.colliderType = 0;
                                            detobj.groupUUID = av.ControllingClient.ActiveGroupId;
                                            colliding.Add(detobj);
                                        }
                                    }

                                }
                            });
                        }
                    }
                    if (colliding.Count > 0)
                    {
                        CollidingMessage.Colliders = colliding;
                        // always running this check because if the user deletes the object it would return a null reference.
                        if (m_parentGroup == null)
                            return;
                        
                        if (m_parentGroup.Scene == null)
                            return;
                        
                        m_parentGroup.Scene.EventManager.TriggerScriptColliding(LocalId, CollidingMessage);
                    }
                }
            }
            
            if ((m_parentGroup.RootPart.ScriptEvents & scriptEvents.collision_end) != 0)
            {
                if (endedColliders.Count > 0)
                {
                    ColliderArgs EndCollidingMessage = new ColliderArgs();
                    List<DetectedObject> colliding = new List<DetectedObject>();
                    foreach (uint localId in endedColliders)
                    {
                        if (localId == 0)
                            continue;

                        // always running this check because if the user deletes the object it would return a null reference.
                        if (m_parentGroup == null)
                            return;
                        if (m_parentGroup.Scene == null)
                            return;
                        SceneObjectPart obj = m_parentGroup.Scene.GetSceneObjectPart(localId);
                        string data = "";
                        if (obj != null)
                        {
                            if (m_parentGroup.RootPart.CollisionFilter.ContainsValue(obj.UUID.ToString()) || m_parentGroup.RootPart.CollisionFilter.ContainsValue(obj.Name))
                            {
                                bool found = m_parentGroup.RootPart.CollisionFilter.TryGetValue(1,out data);
                                //If it is 1, it is to accept ONLY collisions from this object
                                if (found)
                                {
                                    DetectedObject detobj = new DetectedObject();
                                    detobj.keyUUID = obj.UUID;
                                    detobj.nameStr = obj.Name;
                                    detobj.ownerUUID = obj._ownerID;
                                    detobj.posVector = obj.AbsolutePosition;
                                    detobj.rotQuat = obj.GetWorldRotation();
                                    detobj.velVector = obj.Velocity;
                                    detobj.colliderType = 0;
                                    detobj.groupUUID = obj._groupID;
                                    colliding.Add(detobj);
                                }
                                //If it is 0, it is to not accept collisions from this object
                                else
                                {
                                }
                            }
                            else
                            {
                                bool found = m_parentGroup.RootPart.CollisionFilter.TryGetValue(1,out data);
                                //If it is 1, it is to accept ONLY collisions from this object, so this other object will not work
                                if (!found)
                                {
                                    DetectedObject detobj = new DetectedObject();
                                    detobj.keyUUID = obj.UUID;
                                    detobj.nameStr = obj.Name;
                                    detobj.ownerUUID = obj._ownerID;
                                    detobj.posVector = obj.AbsolutePosition;
                                    detobj.rotQuat = obj.GetWorldRotation();
                                    detobj.velVector = obj.Velocity;
                                    detobj.colliderType = 0;
                                    detobj.groupUUID = obj._groupID;
                                    colliding.Add(detobj);
                                }
                            }
                        }
                        else
                        {
                            m_parentGroup.Scene.ForEachScenePresence(delegate(ScenePresence av)
                            {
                                if (av.LocalId == localId)
                                {
                                    if (m_parentGroup.RootPart.CollisionFilter.ContainsValue(av.UUID.ToString()) || m_parentGroup.RootPart.CollisionFilter.ContainsValue(av.Name))
                                    {
                                        bool found = m_parentGroup.RootPart.CollisionFilter.TryGetValue(1, out data);
                                        //If it is 1, it is to accept ONLY collisions from this avatar
                                        if (found)
                                        {
                                            DetectedObject detobj = new DetectedObject();
                                            detobj.keyUUID = av.UUID;
                                            detobj.nameStr = av.ControllingClient.Name;
                                            detobj.ownerUUID = av.UUID;
                                            detobj.posVector = av.AbsolutePosition;
                                            detobj.rotQuat = av.Rotation;
                                            detobj.velVector = av.Velocity;
                                            detobj.colliderType = 0;
                                            detobj.groupUUID = av.ControllingClient.ActiveGroupId;
                                            colliding.Add(detobj);
                                        }
                                        //If it is 0, it is to not accept collisions from this avatar
                                        else
                                        {
                                        }
                                    }
                                    else
                                    {
                                        bool found = m_parentGroup.RootPart.CollisionFilter.TryGetValue(1, out data);
                                        //If it is 1, it is to accept ONLY collisions from this avatar, so this other avatar will not work
                                        if (!found)
                                        {
                                            DetectedObject detobj = new DetectedObject();
                                            detobj.keyUUID = av.UUID;
                                            detobj.nameStr = av.ControllingClient.Name;
                                            detobj.ownerUUID = av.UUID;
                                            detobj.posVector = av.AbsolutePosition;
                                            detobj.rotQuat = av.Rotation;
                                            detobj.velVector = av.Velocity;
                                            detobj.colliderType = 0;
                                            detobj.groupUUID = av.ControllingClient.ActiveGroupId;
                                            colliding.Add(detobj);
                                        }
                                    }

                                }
                            });
                        }
                    }
                    
                    if (colliding.Count > 0)
                    {
                        EndCollidingMessage.Colliders = colliding;
                        // always running this check because if the user deletes the object it would return a null reference.
                        if (m_parentGroup == null)
                            return;
                        
                        if (m_parentGroup.Scene == null)
                            return;
                        
                        m_parentGroup.Scene.EventManager.TriggerScriptCollidingEnd(LocalId, EndCollidingMessage);
                    }
                }
            }
            if ((m_parentGroup.RootPart.ScriptEvents & scriptEvents.land_collision_start) != 0)
            {
                if (startedColliders.Count > 0)
                {
                    ColliderArgs LandStartCollidingMessage = new ColliderArgs();
                    List<DetectedObject> colliding = new List<DetectedObject>();
                    foreach (uint localId in startedColliders)
                    {
                        if (localId == 0)
                        {
                            //Hope that all is left is ground!
                            DetectedObject detobj = new DetectedObject();
                            detobj.keyUUID = UUID.Zero;
                            detobj.nameStr = "";
                            detobj.ownerUUID = UUID.Zero;
                            detobj.posVector = m_parentGroup.RootPart.AbsolutePosition;
                            detobj.rotQuat = Quaternion.Identity;
                            detobj.velVector = Vector3.Zero;
                            detobj.colliderType = 0;
                            detobj.groupUUID = UUID.Zero;
                            colliding.Add(detobj);
                        }
                    }

                    if (colliding.Count > 0)
                    {
                        LandStartCollidingMessage.Colliders = colliding;
                        // always running this check because if the user deletes the object it would return a null reference.
                        if (m_parentGroup == null)
                            return;

                        if (m_parentGroup.Scene == null)
                            return;

                        m_parentGroup.Scene.EventManager.TriggerScriptLandCollidingStart(LocalId, LandStartCollidingMessage);
                    }
                }
            }
            if ((m_parentGroup.RootPart.ScriptEvents & scriptEvents.land_collision) != 0)
            {
                if (m_lastColliders.Count > 0)
                {
                    ColliderArgs LandCollidingMessage = new ColliderArgs();
                    List<DetectedObject> colliding = new List<DetectedObject>();
                    foreach (uint localId in startedColliders)
                    {
                        if (localId == 0)
                        {
                            //Hope that all is left is ground!
                            DetectedObject detobj = new DetectedObject();
                            detobj.keyUUID = UUID.Zero;
                            detobj.nameStr = "";
                            detobj.ownerUUID = UUID.Zero;
                            detobj.posVector = m_parentGroup.RootPart.AbsolutePosition;
                            detobj.rotQuat = Quaternion.Identity;
                            detobj.velVector = Vector3.Zero;
                            detobj.colliderType = 0;
                            detobj.groupUUID = UUID.Zero;
                            colliding.Add(detobj);
                        }
                    }

                    if (colliding.Count > 0)
                    {
                        LandCollidingMessage.Colliders = colliding;
                        // always running this check because if the user deletes the object it would return a null reference.
                        if (m_parentGroup == null)
                            return;

                        if (m_parentGroup.Scene == null)
                            return;

                        m_parentGroup.Scene.EventManager.TriggerScriptLandColliding(LocalId, LandCollidingMessage);
                    }
                }
            }
            if ((m_parentGroup.RootPart.ScriptEvents & scriptEvents.land_collision_end) != 0)
            {
                if (endedColliders.Count > 0)
                {
                    ColliderArgs LandEndCollidingMessage = new ColliderArgs();
                    List<DetectedObject> colliding = new List<DetectedObject>();
                    foreach (uint localId in startedColliders)
                    {
                        if (localId == 0)
                        {
                            //Hope that all is left is ground!
                            DetectedObject detobj = new DetectedObject();
                            detobj.keyUUID = UUID.Zero;
                            detobj.nameStr = "";
                            detobj.ownerUUID = UUID.Zero;
                            detobj.posVector = m_parentGroup.RootPart.AbsolutePosition;
                            detobj.rotQuat = Quaternion.Identity;
                            detobj.velVector = Vector3.Zero;
                            detobj.colliderType = 0;
                            detobj.groupUUID = UUID.Zero;
                            colliding.Add(detobj);
                        }
                    }

                    if (colliding.Count > 0)
                    {
                        LandEndCollidingMessage.Colliders = colliding;
                        // always running this check because if the user deletes the object it would return a null reference.
                        if (m_parentGroup == null)
                            return;

                        if (m_parentGroup.Scene == null)
                            return;

                        m_parentGroup.Scene.EventManager.TriggerScriptLandCollidingEnd(LocalId, LandEndCollidingMessage);
                    }
                }
            }
        }

        public void PhysicsOutOfBounds(Vector3 pos)
        {
            m_log.Error("[PHYSICS]: Physical Object went out of bounds.");
            
            RemFlag(PrimFlags.Physics);
            DoPhysicsPropertyUpdate(false, true);
            //m_parentGroup.Scene.PhysicsScene.AddPhysicsActorTaint(PhysActor);
        }

        public void PhysicsRequestingTerseUpdate()
        {
            if (PhysActor != null)
            {
                
                Vector3 newpos = new Vector3(PhysActor.Position.GetBytes(), 0);
                
                if (m_parentGroup.Scene.TestBorderCross(newpos, Cardinals.N) | m_parentGroup.Scene.TestBorderCross(newpos, Cardinals.S) | m_parentGroup.Scene.TestBorderCross(newpos, Cardinals.E) | m_parentGroup.Scene.TestBorderCross(newpos, Cardinals.W))
                {
                    m_parentGroup.AbsolutePosition = newpos;
                    return;
                }
                //m_parentGroup.RootPart.m_groupPosition = newpos;
            }
            ScheduleTerseUpdate();

            //SendTerseUpdateToAllClients();
        }

        public void PreloadSound(string sound)
        {
            // UUID ownerID = OwnerID;
            UUID objectID = UUID;
            UUID soundID = UUID.Zero;

            if (!UUID.TryParse(sound, out soundID))
            {
                //Trys to fetch sound id from prim's inventory.
                //Prim's inventory doesn't support non script items yet
                
                lock (TaskInventory)
                {
                    foreach (KeyValuePair<UUID, TaskInventoryItem> item in TaskInventory)
                    {
                        if (item.Value.Name == sound)
                        {
                            soundID = item.Value.ItemID;
                            break;
                        }
                    }
                }
            }

            m_parentGroup.Scene.ForEachScenePresence(delegate(ScenePresence sp)
            {
                if (sp.IsChildAgent)
                    return;
                if (!(Util.GetDistanceTo(sp.AbsolutePosition, AbsolutePosition) >= 100))
                    sp.ControllingClient.SendPreLoadSound(objectID, objectID, soundID);
            });
        }

        public void RemFlag(PrimFlags flag)
        {
            // PrimFlags prevflag = Flags;
            if ((ObjectFlags & (uint) flag) != 0)
            {
                //m_log.Debug("Removing flag: " + ((PrimFlags)flag).ToString());
                _flags &= ~flag;
            }
            //m_log.Debug("prev: " + prevflag.ToString() + " curr: " + Flags.ToString());
            //ScheduleFullUpdate();
        }
        
        public void RemoveScriptEvents(UUID scriptid)
        {
            lock (m_scriptEvents)
            {
                if (m_scriptEvents.ContainsKey(scriptid))
                {
                    scriptEvents oldparts = scriptEvents.None;
                    oldparts = (scriptEvents) m_scriptEvents[scriptid];

                    // remove values from aggregated script events
                    AggregateScriptEvents &= ~oldparts;
                    m_scriptEvents.Remove(scriptid);
                    aggregateScriptEvents();
                }
            }
        }

        /// <summary>
        /// Reset UUIDs for this part.  This involves generate this part's own UUID and
        /// generating new UUIDs for all the items in the inventory.
        /// </summary>
        /// <param name="linkNum">Link number for the part</param>
        public void ResetIDs(int linkNum)
        {
            UUID = UUID.Random();
            LinkNum = linkNum;
            LocalId = 0;
            Inventory.ResetInventoryIDs();
        }

        /// <summary>
        /// Resize this part.
        /// </summary>
        /// <param name="scale"></param>
        public void Resize(Vector3 scale)
        {
            StoreUndoState();
            m_shape.Scale = scale;

            ParentGroup.HasGroupChanged = true;
            ScheduleFullUpdate();
        }
        
        public void RotLookAt(Quaternion target, float strength, float damping)
        {
            rotLookAt(target, strength, damping);
        }

        public void rotLookAt(Quaternion target, float strength, float damping)
        {
            if (IsAttachment)
            {
                /*
                    ScenePresence avatar = m_scene.GetScenePresence(rootpart.AttachedAvatar);
                    if (avatar != null)
                    {
                    Rotate the Av?
                    } */
            }
            else
            {
                APIDDamp = damping;
                APIDStrength = strength;
                APIDTarget = target;
            }
        }

        public void startLookAt(Quaternion rot, float damp, float strength)
        {
            APIDDamp = damp;
            APIDStrength = strength;
            APIDTarget = rot;
        }

        public void stopLookAt()
        {
            APIDTarget = Quaternion.Identity;
        }

        /// <summary>
        /// Schedules this prim for a full update
        /// </summary>
        public void ScheduleFullUpdate()
        {
//            m_log.DebugFormat("[SCENE OBJECT PART]: Scheduling full update for {0} {1}", Name, LocalId);
            
            if (m_parentGroup != null)
            {
                m_parentGroup.QueueForUpdateCheck();
            }

            int timeNow = Util.UnixTimeSinceEpoch();

            // If multiple updates are scheduled on the same second, we still need to perform all of them
            // So we'll force the issue by bumping up the timestamp so that later processing sees these need
            // to be performed.
            if (timeNow <= TimeStampFull)
            {
                TimeStampFull += 1;
            }
            else
            {
                TimeStampFull = (uint)timeNow;
            }

            m_updateFlag = 2;

            //            m_log.DebugFormat(
            //                "[SCENE OBJECT PART]: Scheduling full  update for {0}, {1} at {2}",
            //                UUID, Name, TimeStampFull);
        }

        /// <summary>
        /// Schedule a terse update for this prim.  Terse updates only send position,
        /// rotation, velocity, rotational velocity and shape information.
        /// </summary>
        public void ScheduleTerseUpdate()
        {
            if (m_updateFlag < 1)
            {
                if (m_parentGroup != null)
                {
                    m_parentGroup.HasGroupChanged = true;
                    m_parentGroup.QueueForUpdateCheck();
                }
                TimeStampTerse = (uint) Util.UnixTimeSinceEpoch();
                m_updateFlag = 1;

            //                m_log.DebugFormat(
            //                    "[SCENE OBJECT PART]: Scheduling terse update for {0}, {1} at {2}",
            //                    UUID, Name, TimeStampTerse);
            }
        }

        public void ScriptSetPhantomStatus(bool Phantom)
        {
            if (m_parentGroup != null)
            {
                m_parentGroup.ScriptSetPhantomStatus(Phantom);
            }
        }

        public void ScriptSetTemporaryStatus(bool Temporary)
        {
            if (m_parentGroup != null)
            {
                m_parentGroup.ScriptSetTemporaryStatus(Temporary);
            }
        }

        public void ScriptSetPhysicsStatus(bool UsePhysics)
        {
            if (m_parentGroup == null)
                DoPhysicsPropertyUpdate(UsePhysics, false);
            else
                m_parentGroup.ScriptSetPhysicsStatus(UsePhysics);
        }

        public void ScriptSetVolumeDetect(bool SetVD)
        {

            if (m_parentGroup != null)
            {
                m_parentGroup.ScriptSetVolumeDetect(SetVD);
            }
        }


        public void SculptTextureCallback(UUID textureID, AssetBase texture)
        {
            if (m_shape.SculptEntry)
            {
                // commented out for sculpt map caching test - null could mean a cached sculpt map has been found
                //if (texture != null)
                {
                    if (texture != null)
                        m_shape.SculptData = texture.Data;

                    if (PhysActor != null)
                    {
                        // Tricks physics engine into thinking we've changed the part shape.
                        PrimitiveBaseShape m_newshape = m_shape.Copy();
                        PhysActor.Shape = m_newshape;
                        m_shape = m_newshape;

                        m_parentGroup.Scene.PhysicsScene.AddPhysicsActorTaint(PhysActor);
                    }
                }
            }
        }

//        /// <summary>
//        ///
//        /// </summary>
//        /// <param name="remoteClient"></param>
//        public void SendFullUpdate(IClientAPI remoteClient, uint clientFlags)
//        {
//            m_parentGroup.SendPartFullUpdate(remoteClient, this, clientFlags);
//        }


        /// <summary>
        /// Send a full update to the client for the given part
        /// </summary>
        /// <param name="remoteClient"></param>
        /// <param name="clientFlags"></param>
        protected internal void SendFullUpdate(IClientAPI remoteClient, uint clientFlags)
        {
//            m_log.DebugFormat(
//                "[SOG]: Sendinging part full update to {0} for {1} {2}", remoteClient.Name, part.Name, part.LocalId);
            
            if (IsRoot)
            {
                if (IsAttachment)
                {
                    SendFullUpdateToClient(remoteClient, AttachedPos, clientFlags);
                }
                else
                {
                    SendFullUpdateToClient(remoteClient, AbsolutePosition, clientFlags);
                }
            }
            else
            {
                SendFullUpdateToClient(remoteClient, clientFlags);
            }
        }

        /// <summary>
        /// Send a full update for this part to all clients.
        /// </summary>
        public void SendFullUpdateToAllClients()
        {
            m_parentGroup.Scene.ForEachScenePresence(delegate(ScenePresence avatar)
            {
                SendFullUpdate(avatar.ControllingClient, avatar.GenerateClientFlags(UUID));
            });
        }

        /// <summary>
        /// Send a full update to all clients except the one nominated.
        /// </summary>
        /// <param name="agentID"></param>
        public void SendFullUpdateToAllClientsExcept(UUID agentID)
        {
            m_parentGroup.Scene.ForEachScenePresence(delegate(ScenePresence avatar)
            {
                // Ugly reference :(
                if (avatar.UUID != agentID)
                    SendFullUpdate(avatar.ControllingClient, avatar.GenerateClientFlags(UUID));
            });
        }

        /// <summary>
        /// Sends a full update to the client
        /// </summary>
        /// <param name="remoteClient"></param>
        /// <param name="clientFlags"></param>
        public void SendFullUpdateToClient(IClientAPI remoteClient, uint clientflags)
        {
            Vector3 lPos;
            lPos = OffsetPosition;
            SendFullUpdateToClient(remoteClient, lPos, clientflags);
        }

        /// <summary>
        /// Sends a full update to the client
        /// </summary>
        /// <param name="remoteClient"></param>
        /// <param name="lPos"></param>
        /// <param name="clientFlags"></param>
        public void SendFullUpdateToClient(IClientAPI remoteClient, Vector3 lPos, uint clientFlags)
        {
            // Suppress full updates during attachment editing
            //
            if (ParentGroup.IsSelected && IsAttachment)
                return;
            
            if (ParentGroup.IsDeleted)
                return;

            clientFlags &= ~(uint) PrimFlags.CreateSelected;

            if (remoteClient.AgentId == _ownerID)
            {
                if ((uint) (_flags & PrimFlags.CreateSelected) != 0)
                {
                    clientFlags |= (uint) PrimFlags.CreateSelected;
                    _flags &= ~PrimFlags.CreateSelected;
                }
            }
            //bool isattachment = IsAttachment;
            //if (LocalId != ParentGroup.RootPart.LocalId)
                //isattachment = ParentGroup.RootPart.IsAttachment;

            remoteClient.SendPrimUpdate(this, PrimUpdateFlags.FullUpdate);
        }

        /// <summary>
        /// Tell all the prims which have had updates scheduled
        /// </summary>
        public void SendScheduledUpdates()
        {
            const float ROTATION_TOLERANCE = 0.01f;
            const float VELOCITY_TOLERANCE = 0.001f;
            const float POSITION_TOLERANCE = 0.05f;
            const int TIME_MS_TOLERANCE = 3000;

            if (m_updateFlag == 1)
            {
                // Throw away duplicate or insignificant updates
                if (!RotationOffset.ApproxEquals(m_lastRotation, ROTATION_TOLERANCE) ||
                    !Acceleration.Equals(m_lastAcceleration) ||
                    !Velocity.ApproxEquals(m_lastVelocity, VELOCITY_TOLERANCE) ||
                    Velocity.ApproxEquals(Vector3.Zero, VELOCITY_TOLERANCE) ||
                    !AngularVelocity.ApproxEquals(m_lastAngularVelocity, VELOCITY_TOLERANCE) ||
                    !OffsetPosition.ApproxEquals(m_lastPosition, POSITION_TOLERANCE) ||
                    Environment.TickCount - m_lastTerseSent > TIME_MS_TOLERANCE)
                {
                    AddTerseUpdateToAllAvatars();
                    ClearUpdateSchedule();

                    // This causes the Scene to 'poll' physical objects every couple of frames
                    // bad, so it's been replaced by an event driven method.
                    //if ((ObjectFlags & (uint)PrimFlags.Physics) != 0)
                    //{
                    // Only send the constant terse updates on physical objects!
                    //ScheduleTerseUpdate();
                    //}

                    // Update the "last" values
                    m_lastPosition = OffsetPosition;
                    m_lastRotation = RotationOffset;
                    m_lastVelocity = Velocity;
                    m_lastAcceleration = Acceleration;
                    m_lastAngularVelocity = AngularVelocity;
                    m_lastTerseSent = Environment.TickCount;
                }
            }
            else
            {
                if (m_updateFlag == 2) // is a new prim, just created/reloaded or has major changes
                {
                    AddFullUpdateToAllAvatars();
                    ClearUpdateSchedule();
                }
            }
            ClearUpdateSchedule();
        }

        /// <summary>
        /// Trigger or play an attached sound in this part's inventory.
        /// </summary>
        /// <param name="sound"></param>
        /// <param name="volume"></param>
        /// <param name="triggered"></param>
        /// <param name="flags"></param>
        public void SendSound(string sound, double volume, bool triggered, byte flags, float radius, bool useMaster, bool isMaster)
        {
            if (volume > 1)
                volume = 1;
            if (volume < 0)
                volume = 0;

            UUID ownerID = _ownerID;
            UUID objectID = UUID;
            UUID parentID = GetRootPartUUID();
            UUID soundID = UUID.Zero;
            Vector3 position = AbsolutePosition; // region local
            ulong regionHandle = m_parentGroup.Scene.RegionInfo.RegionHandle;

            if (!UUID.TryParse(sound, out soundID))
            {
                // search sound file from inventory
                lock (TaskInventory)
                {
                    foreach (KeyValuePair<UUID, TaskInventoryItem> item in TaskInventory)
                    {
                        if (item.Value.Name == sound && item.Value.Type == (int)AssetType.Sound)
                        {
                            soundID = item.Value.ItemID;
                            break;
                        }
                    }
                }
            }

            if (soundID == UUID.Zero)
                return;

            ISoundModule soundModule = m_parentGroup.Scene.RequestModuleInterface<ISoundModule>();
            if (soundModule != null)
            {
                if (useMaster)
                {
                    if (isMaster)
                    {
                        if (triggered)
                            soundModule.TriggerSound(soundID, ownerID, objectID, parentID, volume, position, regionHandle, radius);
                        else
                            soundModule.PlayAttachedSound(soundID, ownerID, objectID, volume, position, flags, radius);
                        ParentGroup.PlaySoundMasterPrim = this;
                        ownerID = this._ownerID;
                        objectID = this.UUID;
                        parentID = this.GetRootPartUUID();
                        position = this.AbsolutePosition; // region local
                        regionHandle = this.ParentGroup.Scene.RegionInfo.RegionHandle;
                        if (triggered)
                            soundModule.TriggerSound(soundID, ownerID, objectID, parentID, volume, position, regionHandle, radius);
                        else
                            soundModule.PlayAttachedSound(soundID, ownerID, objectID, volume, position, flags, radius);
                        foreach (SceneObjectPart prim in ParentGroup.PlaySoundSlavePrims)
                        {
                            ownerID = prim._ownerID;
                            objectID = prim.UUID;
                            parentID = prim.GetRootPartUUID();
                            position = prim.AbsolutePosition; // region local
                            regionHandle = prim.ParentGroup.Scene.RegionInfo.RegionHandle;
                            if (triggered)
                                soundModule.TriggerSound(soundID, ownerID, objectID, parentID, volume, position, regionHandle, radius);
                            else
                                soundModule.PlayAttachedSound(soundID, ownerID, objectID, volume, position, flags, radius);
                        }
                        ParentGroup.PlaySoundSlavePrims.Clear();
                        ParentGroup.PlaySoundMasterPrim = null;
                    }
                    else
                    {
                        ParentGroup.PlaySoundSlavePrims.Add(this);
                    }
                }
                else
                {
                    if (triggered)
                        soundModule.TriggerSound(soundID, ownerID, objectID, parentID, volume, position, regionHandle, radius);
                    else
                        soundModule.PlayAttachedSound(soundID, ownerID, objectID, volume, position, flags, radius);
                }
            }
        }

        /// <summary>
        /// Send a terse update to all clients
        /// </summary>
        public void SendTerseUpdateToAllClients()
        {
            m_parentGroup.Scene.ForEachScenePresence(delegate(ScenePresence avatar)
            {
                SendTerseUpdateToClient(avatar.ControllingClient);
            });
        }

        public void SetAttachmentPoint(uint AttachmentPoint)
        {
            this.AttachmentPoint = AttachmentPoint;

            if (AttachmentPoint != 0)
            {
                IsAttachment = true;
            }
            else
            {
                IsAttachment = false;
            }

            // save the attachment point.
            //if (AttachmentPoint != 0)
            //{
                m_shape.State = (byte)AttachmentPoint;
            //}
        }

        public void SetAvatarOnSitTarget(UUID avatarID)
        {
            m_sitTargetAvatar = avatarID;
            if (ParentGroup != null)
                ParentGroup.TriggerScriptChangedEvent(Changed.LINK);
        }

        public void SetAxisRotation(int axis, int rotate)
        {
            if (m_parentGroup != null)
            {
                m_parentGroup.SetAxisRotation(axis, rotate);
            }
            //Cannot use ScriptBaseClass constants as no referance to it currently.
            if (axis == 2)//STATUS_ROTATE_X
                STATUS_ROTATE_X = rotate;
            if (axis == 4)//STATUS_ROTATE_Y
                STATUS_ROTATE_Y = rotate;
            if (axis == 8)//STATUS_ROTATE_Z
                STATUS_ROTATE_Z = rotate;
        }

        public void SetBuoyancy(float fvalue)
        {
            if (PhysActor != null)
            {
                PhysActor.Buoyancy = fvalue;
            }
        }

        public void SetDieAtEdge(bool p)
        {
            if (m_parentGroup == null)
                return;
            if (m_parentGroup.IsDeleted)
                return;

            m_parentGroup.RootPart.DIE_AT_EDGE = p;
        }

        public void SetFloatOnWater(int floatYN)
        {
            if (PhysActor != null)
            {
                if (floatYN == 1)
                {
                    PhysActor.FloatOnWater = true;
                }
                else
                {
                    PhysActor.FloatOnWater = false;
                }
            }
        }

        public void SetForce(Vector3 force)
        {
            if (PhysActor != null)
            {
                PhysActor.Force = force;
            }
        }

        public void SetVehicleType(int type)
        {
            if (PhysActor != null)
            {
                PhysActor.VehicleType = type;
            }
        }

        public void SetVehicleFloatParam(int param, float value)
        {
            if (PhysActor != null)
            {
                PhysActor.VehicleFloatParam(param, value);
            }
        }

        public void SetVehicleVectorParam(int param, Vector3 value)
        {
            if (PhysActor != null)
            {
                PhysActor.VehicleVectorParam(param, value);
            }
        }

        public void SetVehicleRotationParam(int param, Quaternion rotation)
        {
            if (PhysActor != null)
            {
                PhysActor.VehicleRotationParam(param, rotation);
            }
        }

        /// <summary>
        /// Set the color of prim faces
        /// </summary>
        /// <param name="color"></param>
        /// <param name="face"></param>
        public void SetFaceColor(Vector3 color, int face)
        {
            Primitive.TextureEntry tex = Shape.Textures;
            Color4 texcolor;
            if (face >= 0 && face < GetNumberOfSides())
            {
                texcolor = tex.CreateFace((uint)face).RGBA;
                texcolor.R = Util.Clip((float)color.X, 0.0f, 1.0f);
                texcolor.G = Util.Clip((float)color.Y, 0.0f, 1.0f);
                texcolor.B = Util.Clip((float)color.Z, 0.0f, 1.0f);
                tex.FaceTextures[face].RGBA = texcolor;
                UpdateTexture(tex);
                return;
            }
            else if (face == ALL_SIDES)
            {
                for (uint i = 0; i < GetNumberOfSides(); i++)
                {
                    if (tex.FaceTextures[i] != null)
                    {
                        texcolor = tex.FaceTextures[i].RGBA;
                        texcolor.R = Util.Clip((float)color.X, 0.0f, 1.0f);
                        texcolor.G = Util.Clip((float)color.Y, 0.0f, 1.0f);
                        texcolor.B = Util.Clip((float)color.Z, 0.0f, 1.0f);
                        tex.FaceTextures[i].RGBA = texcolor;
                    }
                    texcolor = tex.DefaultTexture.RGBA;
                    texcolor.R = Util.Clip((float)color.X, 0.0f, 1.0f);
                    texcolor.G = Util.Clip((float)color.Y, 0.0f, 1.0f);
                    texcolor.B = Util.Clip((float)color.Z, 0.0f, 1.0f);
                    tex.DefaultTexture.RGBA = texcolor;
                }
                UpdateTexture(tex);
                return;
            }
        }

        /// <summary>
        /// Get the number of sides that this part has.
        /// </summary>
        /// <returns></returns>
        public int GetNumberOfSides()
        {
            int ret = 0;
            bool hasCut;
            bool hasHollow;
            bool hasDimple;
            bool hasProfileCut;

            PrimType primType = GetPrimType();
            HasCutHollowDimpleProfileCut(primType, Shape, out hasCut, out hasHollow, out hasDimple, out hasProfileCut);

            switch (primType)
            {
                case PrimType.BOX:
                    ret = 6;
                    if (hasCut) ret += 2;
                    if (hasHollow) ret += 1;
                    break;
                case PrimType.CYLINDER:
                    ret = 3;
                    if (hasCut) ret += 2;
                    if (hasHollow) ret += 1;
                    break;
                case PrimType.PRISM:
                    ret = 5;
                    if (hasCut) ret += 2;
                    if (hasHollow) ret += 1;
                    break;
                case PrimType.SPHERE:
                    ret = 1;
                    if (hasCut) ret += 2;
                    if (hasDimple) ret += 2;
                    if (hasHollow) ret += 1;
                    break;
                case PrimType.TORUS:
                    ret = 1;
                    if (hasCut) ret += 2;
                    if (hasProfileCut) ret += 2;
                    if (hasHollow) ret += 1;
                    break;
                case PrimType.TUBE:
                    ret = 4;
                    if (hasCut) ret += 2;
                    if (hasProfileCut) ret += 2;
                    if (hasHollow) ret += 1;
                    break;
                case PrimType.RING:
                    ret = 3;
                    if (hasCut) ret += 2;
                    if (hasProfileCut) ret += 2;
                    if (hasHollow) ret += 1;
                    break;
                case PrimType.SCULPT:
                    ret = 1;
                    break;
            }
            return ret;
        }

        /// <summary>
        /// Tell us what type this prim is
        /// </summary>
        /// <param name="primShape"></param>
        /// <returns></returns>
        public PrimType GetPrimType()
        {
            if (Shape.SculptEntry)
                return PrimType.SCULPT;
            if ((Shape.ProfileCurve & 0x07) == (byte)ProfileShape.Square)
            {
                if (Shape.PathCurve == (byte)Extrusion.Straight)
                    return PrimType.BOX;
                else if (Shape.PathCurve == (byte)Extrusion.Curve1)
                    return PrimType.TUBE;
            }
            else if ((Shape.ProfileCurve & 0x07) == (byte)ProfileShape.Circle)
            {
                if (Shape.PathCurve == (byte)Extrusion.Straight)
                    return PrimType.CYLINDER;
                // ProfileCurve seems to combine hole shape and profile curve so we need to only compare against the lower 3 bits
                else if (Shape.PathCurve == (byte)Extrusion.Curve1)
                    return PrimType.TORUS;
            }
            else if ((Shape.ProfileCurve & 0x07) == (byte)ProfileShape.HalfCircle)
            {
                if (Shape.PathCurve == (byte)Extrusion.Curve1 || Shape.PathCurve == (byte)Extrusion.Curve2)
                    return PrimType.SPHERE;
            }
            else if ((Shape.ProfileCurve & 0x07) == (byte)ProfileShape.EquilateralTriangle)
            {
                if (Shape.PathCurve == (byte)Extrusion.Straight)
                    return PrimType.PRISM;
                else if (Shape.PathCurve == (byte)Extrusion.Curve1)
                    return PrimType.RING;
            }
            
            return PrimType.BOX;
        }
        
        /// <summary>
        /// Tell us if this object has cut, hollow, dimple, and other factors affecting the number of faces 
        /// </summary>
        /// <param name="primType"></param>
        /// <param name="shape"></param>
        /// <param name="hasCut"></param>
        /// <param name="hasHollow"></param>
        /// <param name="hasDimple"></param>
        /// <param name="hasProfileCut"></param>
        protected static void HasCutHollowDimpleProfileCut(PrimType primType, PrimitiveBaseShape shape, out bool hasCut, out bool hasHollow,
            out bool hasDimple, out bool hasProfileCut)
        {
            if (primType == PrimType.BOX
                ||
                primType == PrimType.CYLINDER
                ||
                primType == PrimType.PRISM)

                hasCut = (shape.ProfileBegin > 0) || (shape.ProfileEnd > 0);
            else
                hasCut = (shape.PathBegin > 0) || (shape.PathEnd > 0);

            hasHollow = shape.ProfileHollow > 0;
            hasDimple = (shape.ProfileBegin > 0) || (shape.ProfileEnd > 0); // taken from llSetPrimitiveParms
            hasProfileCut = hasDimple; // is it the same thing?
        }
        
        public void SetVehicleFlags(int param, bool remove)
        {
            if (PhysActor != null)
            {
                PhysActor.VehicleFlags(param, remove);
            }
        }

        public void SetGroup(UUID groupID, IClientAPI client)
        {
            _groupID = groupID;
            if (client != null)
                GetProperties(client);
            m_updateFlag = 2;
        }

        /// <summary>
        ///
        /// </summary>
        public void SetParent(SceneObjectGroup parent)
        {
            m_parentGroup = parent;
        }

        // Use this for attachments!  LocalID should be avatar's localid
        public void SetParentLocalId(uint localID)
        {
            _parentID = localID;
        }

        public void SetPhysicsAxisRotation()
        {
            if (PhysActor != null)
            {
                PhysActor.LockAngularMotion(RotationAxis);
                m_parentGroup.Scene.PhysicsScene.AddPhysicsActorTaint(PhysActor);
            }
        }

        /// <summary>
        /// Set the events that this part will pass on to listeners.
        /// </summary>
        /// <param name="scriptid"></param>
        /// <param name="events"></param>
        public void SetScriptEvents(UUID scriptid, int events)
        {
            // scriptEvents oldparts;
            lock (m_scriptEvents)
            {
                if (m_scriptEvents.ContainsKey(scriptid))
                {
                    // oldparts = m_scriptEvents[scriptid];

                    // remove values from aggregated script events
                    if (m_scriptEvents[scriptid] == (scriptEvents) events)
                        return;
                    m_scriptEvents[scriptid] = (scriptEvents) events;
                }
                else
                {
                    m_scriptEvents.Add(scriptid, (scriptEvents) events);
                }
            }
            aggregateScriptEvents();
        }

        /// <summary>
        /// Set the text displayed for this part.
        /// </summary>
        /// <param name="text"></param>
        public void SetText(string text)
        {
            Text = text;

            ParentGroup.HasGroupChanged = true;
            ScheduleFullUpdate();
        }
        
        public void StopLookAt()
        {
            m_parentGroup.stopLookAt();

            m_parentGroup.ScheduleGroupForTerseUpdate();
        }
        
        /// <summary>
        /// Set the text displayed for this part.
        /// </summary>
        /// <param name="text"></param>
        /// <param name="color"></param>
        /// <param name="alpha"></param>
        public void SetText(string text, Vector3 color, double alpha)
        {
            Color = Color.FromArgb((int) (alpha*0xff),
                                   (int) (color.X*0xff),
                                   (int) (color.Y*0xff),
                                   (int) (color.Z*0xff));
            SetText(text);
        }

        public void StopMoveToTarget()
        {
            m_parentGroup.stopMoveToTarget();

            m_parentGroup.ScheduleGroupForTerseUpdate();
            //m_parentGroup.ScheduleGroupForFullUpdate();
        }

        public void StoreUndoState()
        {
            if (!Undoing)
            {
                if (!IgnoreUndoUpdate)
                {
                    if (m_parentGroup != null)
                    {
                        lock (m_undo)
                        {
                            if (m_undo.Count > 0)
                            {
                                UndoState last = m_undo.Peek();
                                if (last != null)
                                {
                                    if (last.Compare(this))
                                        return;
                                }
                            }

                            if (m_parentGroup.GetSceneMaxUndo() > 0)
                            {
                                UndoState nUndo = new UndoState(this);

                                m_undo.Push(nUndo);
                            }

                        }
                    }
                }
            }
        }

        public EntityIntersection TestIntersection(Ray iray, Quaternion parentrot)
        {
            // In this case we're using a sphere with a radius of the largest dimension of the prim
            // TODO: Change to take shape into account

            EntityIntersection result = new EntityIntersection();
            Vector3 vAbsolutePosition = AbsolutePosition;
            Vector3 vScale = Scale;
            Vector3 rOrigin = iray.Origin;
            Vector3 rDirection = iray.Direction;

            //rDirection = rDirection.Normalize();
            // Buidling the first part of the Quadratic equation
            Vector3 r2ndDirection = rDirection*rDirection;
            float itestPart1 = r2ndDirection.X + r2ndDirection.Y + r2ndDirection.Z;

            // Buidling the second part of the Quadratic equation
            Vector3 tmVal2 = rOrigin - vAbsolutePosition;
            Vector3 r2Direction = rDirection*2.0f;
            Vector3 tmVal3 = r2Direction*tmVal2;

            float itestPart2 = tmVal3.X + tmVal3.Y + tmVal3.Z;

            // Buidling the third part of the Quadratic equation
            Vector3 tmVal4 = rOrigin*rOrigin;
            Vector3 tmVal5 = vAbsolutePosition*vAbsolutePosition;

            Vector3 tmVal6 = vAbsolutePosition*rOrigin;

            // Set Radius to the largest dimension of the prim
            float radius = 0f;
            if (vScale.X > radius)
                radius = vScale.X;
            if (vScale.Y > radius)
                radius = vScale.Y;
            if (vScale.Z > radius)
                radius = vScale.Z;

            // the second part of this is the default prim size
            // once we factor in the aabb of the prim we're adding we can
            // change this to;
            // radius = (radius / 2) - 0.01f;
            //
            radius = (radius / 2) + (0.5f / 2) - 0.1f;

            //radius = radius;

            float itestPart3 = tmVal4.X + tmVal4.Y + tmVal4.Z + tmVal5.X + tmVal5.Y + tmVal5.Z -
                               (2.0f*(tmVal6.X + tmVal6.Y + tmVal6.Z + (radius*radius)));

            // Yuk Quadradrics..    Solve first
            float rootsqr = (itestPart2*itestPart2) - (4.0f*itestPart1*itestPart3);
            if (rootsqr < 0.0f)
            {
                // No intersection
                return result;
            }
            float root = ((-itestPart2) - (float) Math.Sqrt((double) rootsqr))/(itestPart1*2.0f);

            if (root < 0.0f)
            {
                // perform second quadratic root solution
                root = ((-itestPart2) + (float) Math.Sqrt((double) rootsqr))/(itestPart1*2.0f);

                // is there any intersection?
                if (root < 0.0f)
                {
                    // nope, no intersection
                    return result;
                }
            }

            // We got an intersection.  putting together an EntityIntersection object with the
            // intersection information
            Vector3 ipoint =
                new Vector3(iray.Origin.X + (iray.Direction.X*root), iray.Origin.Y + (iray.Direction.Y*root),
                            iray.Origin.Z + (iray.Direction.Z*root));

            result.HitTF = true;
            result.ipoint = ipoint;

            // Normal is calculated by the difference and then normalizing the result
            Vector3 normalpart = ipoint - vAbsolutePosition;
            result.normal = normalpart / normalpart.Length();

            // It's funny how the Vector3 object has a Distance function, but the Axiom.Math object doesn't.
            // I can write a function to do it..    but I like the fact that this one is Static.

            Vector3 distanceConvert1 = new Vector3(iray.Origin.X, iray.Origin.Y, iray.Origin.Z);
            Vector3 distanceConvert2 = new Vector3(ipoint.X, ipoint.Y, ipoint.Z);
            float distance = (float) Util.GetDistanceTo(distanceConvert1, distanceConvert2);

            result.distance = distance;

            return result;
        }

        public EntityIntersection TestIntersectionOBB(Ray iray, Quaternion parentrot, bool frontFacesOnly, bool faceCenters)
        {
            // In this case we're using a rectangular prism, which has 6 faces and therefore 6 planes
            // This breaks down into the ray---> plane equation.
            // TODO: Change to take shape into account
            Vector3[] vertexes = new Vector3[8];

            // float[] distance = new float[6];
            Vector3[] FaceA = new Vector3[6]; // vertex A for Facei
            Vector3[] FaceB = new Vector3[6]; // vertex B for Facei
            Vector3[] FaceC = new Vector3[6]; // vertex C for Facei
            Vector3[] FaceD = new Vector3[6]; // vertex D for Facei

            Vector3[] normals = new Vector3[6]; // Normal for Facei
            Vector3[] AAfacenormals = new Vector3[6]; // Axis Aligned face normals

            AAfacenormals[0] = new Vector3(1, 0, 0);
            AAfacenormals[1] = new Vector3(0, 1, 0);
            AAfacenormals[2] = new Vector3(-1, 0, 0);
            AAfacenormals[3] = new Vector3(0, -1, 0);
            AAfacenormals[4] = new Vector3(0, 0, 1);
            AAfacenormals[5] = new Vector3(0, 0, -1);

            Vector3 AmBa = new Vector3(0, 0, 0); // Vertex A - Vertex B
            Vector3 AmBb = new Vector3(0, 0, 0); // Vertex B - Vertex C
            Vector3 cross = new Vector3();

            Vector3 pos = GetWorldPosition();
            Quaternion rot = GetWorldRotation();

            // Variables prefixed with AX are Axiom.Math copies of the LL variety.

            Quaternion AXrot = rot;
            AXrot.Normalize();

            Vector3 AXpos = pos;

            // tScale is the offset to derive the vertex based on the scale.
            // it's different for each vertex because we've got to rotate it
            // to get the world position of the vertex to produce the Oriented Bounding Box

            Vector3 tScale = Vector3.Zero;

            Vector3 AXscale = new Vector3(m_shape.Scale.X * 0.5f, m_shape.Scale.Y * 0.5f, m_shape.Scale.Z * 0.5f);

            //Vector3 pScale = (AXscale) - (AXrot.Inverse() * (AXscale));
            //Vector3 nScale = (AXscale * -1) - (AXrot.Inverse() * (AXscale * -1));

            // rScale is the rotated offset to find a vertex based on the scale and the world rotation.
            Vector3 rScale = new Vector3();

            // Get Vertexes for Faces Stick them into ABCD for each Face
            // Form: Face<vertex>[face] that corresponds to the below diagram
            #region ABCD Face Vertex Map Comment Diagram
            //                   A _________ B
            //                    |         |
            //                    |  4 top  |
            //                    |_________|
            //                   C           D

            //                   A _________ B
            //                    |  Back   |
            //                    |    3    |
            //                    |_________|
            //                   C           D

            //   A _________ B                     B _________ A
            //    |  Left   |                       |  Right  |
            //    |    0    |                       |    2    |
            //    |_________|                       |_________|
            //   C           D                     D           C

            //                   A _________ B
            //                    |  Front  |
            //                    |    1    |
            //                    |_________|
            //                   C           D

            //                   C _________ D
            //                    |         |
            //                    |  5 bot  |
            //                    |_________|
            //                   A           B
            #endregion

            #region Plane Decomposition of Oriented Bounding Box
            tScale = new Vector3(AXscale.X, -AXscale.Y, AXscale.Z);
            rScale = tScale * AXrot;
            vertexes[0] = (new Vector3((pos.X + rScale.X), (pos.Y + rScale.Y), (pos.Z + rScale.Z)));
               // vertexes[0].X = pos.X + vertexes[0].X;
            //vertexes[0].Y = pos.Y + vertexes[0].Y;
            //vertexes[0].Z = pos.Z + vertexes[0].Z;

            FaceA[0] = vertexes[0];
            FaceB[3] = vertexes[0];
            FaceA[4] = vertexes[0];

            tScale = AXscale;
            rScale = tScale * AXrot;
            vertexes[1] = (new Vector3((pos.X + rScale.X), (pos.Y + rScale.Y), (pos.Z + rScale.Z)));

               // vertexes[1].X = pos.X + vertexes[1].X;
               // vertexes[1].Y = pos.Y + vertexes[1].Y;
            //vertexes[1].Z = pos.Z + vertexes[1].Z;

            FaceB[0] = vertexes[1];
            FaceA[1] = vertexes[1];
            FaceC[4] = vertexes[1];

            tScale = new Vector3(AXscale.X, -AXscale.Y, -AXscale.Z);
            rScale = tScale * AXrot;

            vertexes[2] = (new Vector3((pos.X + rScale.X), (pos.Y + rScale.Y), (pos.Z + rScale.Z)));

            //vertexes[2].X = pos.X + vertexes[2].X;
            //vertexes[2].Y = pos.Y + vertexes[2].Y;
            //vertexes[2].Z = pos.Z + vertexes[2].Z;

            FaceC[0] = vertexes[2];
            FaceD[3] = vertexes[2];
            FaceC[5] = vertexes[2];

            tScale = new Vector3(AXscale.X, AXscale.Y, -AXscale.Z);
            rScale = tScale * AXrot;
            vertexes[3] = (new Vector3((pos.X + rScale.X), (pos.Y + rScale.Y), (pos.Z + rScale.Z)));

            //vertexes[3].X = pos.X + vertexes[3].X;
               // vertexes[3].Y = pos.Y + vertexes[3].Y;
               // vertexes[3].Z = pos.Z + vertexes[3].Z;

            FaceD[0] = vertexes[3];
            FaceC[1] = vertexes[3];
            FaceA[5] = vertexes[3];

            tScale = new Vector3(-AXscale.X, AXscale.Y, AXscale.Z);
            rScale = tScale * AXrot;
            vertexes[4] = (new Vector3((pos.X + rScale.X), (pos.Y + rScale.Y), (pos.Z + rScale.Z)));

               // vertexes[4].X = pos.X + vertexes[4].X;
               // vertexes[4].Y = pos.Y + vertexes[4].Y;
               // vertexes[4].Z = pos.Z + vertexes[4].Z;

            FaceB[1] = vertexes[4];
            FaceA[2] = vertexes[4];
            FaceD[4] = vertexes[4];

            tScale = new Vector3(-AXscale.X, AXscale.Y, -AXscale.Z);
            rScale = tScale * AXrot;
            vertexes[5] = (new Vector3((pos.X + rScale.X), (pos.Y + rScale.Y), (pos.Z + rScale.Z)));

               // vertexes[5].X = pos.X + vertexes[5].X;
               // vertexes[5].Y = pos.Y + vertexes[5].Y;
               // vertexes[5].Z = pos.Z + vertexes[5].Z;

            FaceD[1] = vertexes[5];
            FaceC[2] = vertexes[5];
            FaceB[5] = vertexes[5];

            tScale = new Vector3(-AXscale.X, -AXscale.Y, AXscale.Z);
            rScale = tScale * AXrot;
            vertexes[6] = (new Vector3((pos.X + rScale.X), (pos.Y + rScale.Y), (pos.Z + rScale.Z)));

               // vertexes[6].X = pos.X + vertexes[6].X;
               // vertexes[6].Y = pos.Y + vertexes[6].Y;
               // vertexes[6].Z = pos.Z + vertexes[6].Z;

            FaceB[2] = vertexes[6];
            FaceA[3] = vertexes[6];
            FaceB[4] = vertexes[6];

            tScale = new Vector3(-AXscale.X, -AXscale.Y, -AXscale.Z);
            rScale = tScale * AXrot;
            vertexes[7] = (new Vector3((pos.X + rScale.X), (pos.Y + rScale.Y), (pos.Z + rScale.Z)));

               // vertexes[7].X = pos.X + vertexes[7].X;
               // vertexes[7].Y = pos.Y + vertexes[7].Y;
               // vertexes[7].Z = pos.Z + vertexes[7].Z;

            FaceD[2] = vertexes[7];
            FaceC[3] = vertexes[7];
            FaceD[5] = vertexes[7];
            #endregion

            // Get our plane normals
            for (int i = 0; i < 6; i++)
            {
                //m_log.Info("[FACECALCULATION]: FaceA[" + i + "]=" + FaceA[i] + " FaceB[" + i + "]=" + FaceB[i] + " FaceC[" + i + "]=" + FaceC[i] + " FaceD[" + i + "]=" + FaceD[i]);

                // Our Plane direction
                AmBa = FaceA[i] - FaceB[i];
                AmBb = FaceB[i] - FaceC[i];

                cross = Vector3.Cross(AmBb, AmBa);

                // normalize the cross product to get the normal.
                normals[i] = cross / cross.Length();

                //m_log.Info("[NORMALS]: normals[ " + i + "]" + normals[i].ToString());
                //distance[i] = (normals[i].X * AmBa.X + normals[i].Y * AmBa.Y + normals[i].Z * AmBa.Z) * -1;
            }

            EntityIntersection result = new EntityIntersection();

            result.distance = 1024;
            float c = 0;
            float a = 0;
            float d = 0;
            Vector3 q = new Vector3();

            #region OBB Version 2 Experiment
            //float fmin = 999999;
            //float fmax = -999999;
            //float s = 0;

            //for (int i=0;i<6;i++)
            //{
                //s = iray.Direction.Dot(normals[i]);
                //d = normals[i].Dot(FaceB[i]);

                //if (s == 0)
                //{
                    //if (iray.Origin.Dot(normals[i]) > d)
                    //{
                        //return result;
                    //}
                   // else
                    //{
                        //continue;
                    //}
                //}
                //a = (d - iray.Origin.Dot(normals[i])) / s;
                //if (iray.Direction.Dot(normals[i]) < 0)
                //{
                    //if (a > fmax)
                    //{
                        //if (a > fmin)
                        //{
                            //return result;
                        //}
                        //fmax = a;
                    //}

                //}
                //else
                //{
                    //if (a < fmin)
                    //{
                        //if (a < 0 || a < fmax)
                        //{
                            //return result;
                        //}
                        //fmin = a;
                    //}
                //}
            //}
            //if (fmax > 0)
            //    a= fmax;
            //else
               //     a=fmin;

            //q = iray.Origin + a * iray.Direction;
            #endregion

            // Loop over faces (6 of them)
            for (int i = 0; i < 6; i++)
            {
                AmBa = FaceA[i] - FaceB[i];
                AmBb = FaceB[i] - FaceC[i];
                d = Vector3.Dot(normals[i], FaceB[i]);

                //if (faceCenters)
                //{
                //    c = normals[i].Dot(normals[i]);
                //}
                //else
                //{
                c = Vector3.Dot(iray.Direction, normals[i]);
                //}
                if (c == 0)
                    continue;

                a = (d - Vector3.Dot(iray.Origin, normals[i])) / c;

                if (a < 0)
                    continue;

                // If the normal is pointing outside the object
                if (Vector3.Dot(iray.Direction, normals[i]) < 0 || !frontFacesOnly)
                {
                    //if (faceCenters)
                    //{   //(FaceA[i] + FaceB[i] + FaceC[1] + FaceD[i]) / 4f;
                    //    q =  iray.Origin + a * normals[i];
                    //}
                    //else
                    //{
                        q = iray.Origin + iray.Direction * a;
                    //}

                    float distance2 = (float)GetDistanceTo(q, AXpos);
                    // Is this the closest hit to the object's origin?
                    //if (faceCenters)
                    //{
                    //    distance2 = (float)GetDistanceTo(q, iray.Origin);
                    //}

                    if (distance2 < result.distance)
                    {
                        result.distance = distance2;
                        result.HitTF = true;
                        result.ipoint = q;
                        //m_log.Info("[FACE]:" + i.ToString());
                        //m_log.Info("[POINT]: " + q.ToString());
                        //m_log.Info("[DIST]: " + distance2.ToString());
                        if (faceCenters)
                        {
                            result.normal = AAfacenormals[i] * AXrot;

                            Vector3 scaleComponent = AAfacenormals[i];
                            float ScaleOffset = 0.5f;
                            if (scaleComponent.X != 0) ScaleOffset = AXscale.X;
                            if (scaleComponent.Y != 0) ScaleOffset = AXscale.Y;
                            if (scaleComponent.Z != 0) ScaleOffset = AXscale.Z;
                            ScaleOffset = Math.Abs(ScaleOffset);
                            Vector3 offset = result.normal * ScaleOffset;
                            result.ipoint = AXpos + offset;

                            ///pos = (intersectionpoint + offset);
                        }
                        else
                        {
                            result.normal = normals[i];
                        }
                        result.AAfaceNormal = AAfacenormals[i];
                    }
                }
            }
            return result;
        }

        /// <summary>
        /// Serialize this part to xml.
        /// </summary>
        /// <param name="xmlWriter"></param>
        public void ToXml(XmlWriter xmlWriter)
        {
            serializer.Serialize(xmlWriter, this);
        }

        public void TriggerScriptChangedEvent(Changed val)
        {
            if (m_parentGroup != null && m_parentGroup.Scene != null)
                m_parentGroup.Scene.EventManager.TriggerOnScriptChangedEvent(LocalId, (uint)val);
        }

        public void TrimPermissions()
        {
            _baseMask &= (uint)PermissionMask.All;
            _ownerMask &= (uint)PermissionMask.All;
            _groupMask &= (uint)PermissionMask.All;
            _everyoneMask &= (uint)PermissionMask.All;
            _nextOwnerMask &= (uint)PermissionMask.All;
        }

        public void Undo()
        {
            lock (m_undo)
            {
                if (m_undo.Count > 0)
                {
                    UndoState nUndo = null;
                    if (m_parentGroup.GetSceneMaxUndo() > 0)
                    {
                        nUndo = new UndoState(this);
                    }
                    UndoState goback = m_undo.Pop();
                    if (goback != null)
                    {
                        goback.PlaybackState(this);
                        if (nUndo != null)
                            m_redo.Push(nUndo);
                    }
                }
            }
        }

        public void Redo()
        {
            lock (m_redo)
            {
                if (m_parentGroup.GetSceneMaxUndo() > 0)
                {
                    UndoState nUndo = new UndoState(this);

                    m_undo.Push(nUndo);
                }
                UndoState gofwd = m_redo.Pop();
                if (gofwd != null)
                    gofwd.PlayfwdState(this);
            }
        }

        public void UpdateExtraParam(ushort type, bool inUse, byte[] data)
        {
            m_shape.ReadInUpdateExtraParam(type, inUse, data);

            if (type == 0x30)
            {
                if (m_shape.SculptEntry && m_shape.SculptTexture != UUID.Zero)
                {
                    m_parentGroup.Scene.AssetService.Get(m_shape.SculptTexture.ToString(), this, AssetReceived);
                }
            }

            ParentGroup.HasGroupChanged = true;
            ScheduleFullUpdate();
        }

        public void UpdateGroupPosition(Vector3 pos)
        {
            if ((pos.X != GroupPosition.X) ||
                (pos.Y != GroupPosition.Y) ||
                (pos.Z != GroupPosition.Z))
            {
                Vector3 newPos = new Vector3(pos.X, pos.Y, pos.Z);
                GroupPosition = newPos;
                ScheduleTerseUpdate();
            }
        }

        public virtual void UpdateMovement()
        {
        }

        /// <summary>
        ///
        /// </summary>
        /// <param name="pos"></param>
        public void UpdateOffSet(Vector3 pos)
        {
            if ((pos.X != OffsetPosition.X) ||
                (pos.Y != OffsetPosition.Y) ||
                (pos.Z != OffsetPosition.Z))
            {
                Vector3 newPos = new Vector3(pos.X, pos.Y, pos.Z);

                if (ParentGroup.RootPart.GetStatusSandbox())
                {
                    if (Util.GetDistanceTo(ParentGroup.RootPart.StatusSandboxPos, newPos) > 10)
                    {
                        ParentGroup.RootPart.ScriptSetPhysicsStatus(false);
                        newPos = OffsetPosition;
                        ParentGroup.Scene.SimChat(Utils.StringToBytes("Hit Sandbox Limit"),
                              ChatTypeEnum.DebugChannel, 0x7FFFFFFF, ParentGroup.RootPart.AbsolutePosition, Name, UUID, false);
                    }
                }

                OffsetPosition = newPos;
                ScheduleTerseUpdate();
            }
        }

        public void UpdatePermissions(UUID AgentID, byte field, uint localID, uint mask, byte addRemTF)
        {
            bool set = addRemTF == 1;
            bool god = m_parentGroup.Scene.Permissions.IsGod(AgentID);

            uint baseMask = _baseMask;
            if (god)
                baseMask = 0x7ffffff0;

            // Are we the owner?
            if ((AgentID == _ownerID) || god)
            {
                switch (field)
                {
                    case 1:
                        if (god)
                        {
                            _baseMask = ApplyMask(_baseMask, set, mask);
                            Inventory.ApplyGodPermissions(_baseMask);
                        }

                        break;
                    case 2:
                        _ownerMask = ApplyMask(_ownerMask, set, mask) &
                                baseMask;
                        break;
                    case 4:
                        _groupMask = ApplyMask(_groupMask, set, mask) &
                                baseMask;
                        break;
                    case 8:
                        _everyoneMask = ApplyMask(_everyoneMask, set, mask) &
                                baseMask;
                        break;
                    case 16:
                        _nextOwnerMask = ApplyMask(_nextOwnerMask, set, mask) &
                                baseMask;
                        // Prevent the client from creating no mod, no copy
                        // objects
                        if ((_nextOwnerMask & (uint)PermissionMask.Copy) == 0)
                            _nextOwnerMask |= (uint)PermissionMask.Transfer;

                        _nextOwnerMask |= (uint)PermissionMask.Move;

                        break;
                }
                SendFullUpdateToAllClients();

                SendObjectPropertiesToClient(AgentID);

            }
        }

        public bool IsHingeJoint()
        {
            // For now, we use the NINJA naming scheme for identifying joints.
            // In the future, we can support other joint specification schemes such as a 
            // custom checkbox in the viewer GUI.
            if (m_parentGroup.Scene.PhysicsScene.SupportsNINJAJoints)
            {
                string hingeString = "hingejoint";
                return (Name.Length >= hingeString.Length && Name.Substring(0, hingeString.Length) == hingeString);
            }
            else
            {
                return false;
            }
        }

        public bool IsBallJoint()
        {
            // For now, we use the NINJA naming scheme for identifying joints.
            // In the future, we can support other joint specification schemes such as a 
            // custom checkbox in the viewer GUI.
            if (m_parentGroup.Scene.PhysicsScene.SupportsNINJAJoints)
            {
                string ballString = "balljoint";
                return (Name.Length >= ballString.Length && Name.Substring(0, ballString.Length) == ballString);
            }
            else
            {
                return false;
            }
        }

        public bool IsJoint()
        {
            // For now, we use the NINJA naming scheme for identifying joints.
            // In the future, we can support other joint specification schemes such as a 
            // custom checkbox in the viewer GUI.
            if (m_parentGroup.Scene.PhysicsScene.SupportsNINJAJoints)
            {
                return IsHingeJoint() || IsBallJoint();
            }
            else
            {
                return false;
            }
        }

        public void UpdatePrimFlags(bool UsePhysics, bool IsTemporary, bool IsPhantom, bool IsVD)
        {
            bool wasUsingPhysics = ((ObjectFlags & (uint) PrimFlags.Physics) != 0);
            bool wasTemporary = ((ObjectFlags & (uint)PrimFlags.TemporaryOnRez) != 0);
            bool wasPhantom = ((ObjectFlags & (uint)PrimFlags.Phantom) != 0);
            bool wasVD = VolumeDetectActive;

            if ((UsePhysics == wasUsingPhysics) && (wasTemporary == IsTemporary) && (wasPhantom == IsPhantom) && (IsVD==wasVD))
            {
                return;
            }

            // Special cases for VD. VD can only be called from a script 
            // and can't be combined with changes to other states. So we can rely
            // that...
            // ... if VD is changed, all others are not.
            // ... if one of the others is changed, VD is not.
            if (IsVD) // VD is active, special logic applies
            {
                // State machine logic for VolumeDetect
                // More logic below
                bool phanReset = (IsPhantom != wasPhantom) && !IsPhantom;

                if (phanReset) // Phantom changes from on to off switch VD off too
                {
                    IsVD = false;               // Switch it of for the course of this routine
                    VolumeDetectActive = false; // and also permanently
                    if (PhysActor != null)
                        PhysActor.SetVolumeDetect(0);   // Let physics know about it too
                }
                else
                {
                    IsPhantom = false;
                    // If volumedetect is active we don't want phantom to be applied.
                    // If this is a new call to VD out of the state "phantom"
                    // this will also cause the prim to be visible to physics
                }

            }

            if (UsePhysics && IsJoint())
            {
                IsPhantom = true;
            }

            if (UsePhysics)
            {
                AddFlag(PrimFlags.Physics);
                if (!wasUsingPhysics)
                {
                    DoPhysicsPropertyUpdate(UsePhysics, false);
                    if (m_parentGroup != null)
                    {
                        if (!m_parentGroup.IsDeleted)
                        {
                            if (LocalId == m_parentGroup.RootPart.LocalId)
                            {
                                m_parentGroup.CheckSculptAndLoad();
                            }
                        }
                    }
                }
            }
            else
            {
                RemFlag(PrimFlags.Physics);
                if (wasUsingPhysics)
                {
                    DoPhysicsPropertyUpdate(UsePhysics, false);
                }
            }


            if (IsPhantom || IsAttachment || (Shape.PathCurve == (byte)Extrusion.Flexible)) // note: this may have been changed above in the case of joints
            {
                AddFlag(PrimFlags.Phantom);
                if (PhysActor != null)
                {
                    m_parentGroup.Scene.PhysicsScene.RemovePrim(PhysActor);
                    /// that's not wholesome.  Had to make Scene public
                    PhysActor = null;
                }
            }
            else // Not phantom
            {
                RemFlag(PrimFlags.Phantom);

                PhysicsActor pa = PhysActor;
                if (pa == null)
                {
                    // It's not phantom anymore. So make sure the physics engine get's knowledge of it
                    PhysActor = m_parentGroup.Scene.PhysicsScene.AddPrimShape(
                        Name,
                        Shape,
                        AbsolutePosition,
                        Scale,
                        RotationOffset,
                        UsePhysics);

                    pa = PhysActor;
                    if (pa != null)
                    {
                        pa.LocalID = LocalId;
                        DoPhysicsPropertyUpdate(UsePhysics, true);
                        if (m_parentGroup != null)
                        {
                            if (!m_parentGroup.IsDeleted)
                            {
                                if (LocalId == m_parentGroup.RootPart.LocalId)
                                {
                                    m_parentGroup.CheckSculptAndLoad();
                                }
                            }
                        }
                        if (
                            ((AggregateScriptEvents & scriptEvents.collision) != 0) ||
                            ((AggregateScriptEvents & scriptEvents.collision_end) != 0) ||
                            ((AggregateScriptEvents & scriptEvents.collision_start) != 0) ||
                            ((AggregateScriptEvents & scriptEvents.land_collision_start) != 0) ||
                            ((AggregateScriptEvents & scriptEvents.land_collision) != 0) ||
                            ((AggregateScriptEvents & scriptEvents.land_collision_end) != 0) ||
                            (CollisionSound != UUID.Zero)
                            )
                        {
                                PhysActor.OnCollisionUpdate += PhysicsCollision;
                                PhysActor.SubscribeEvents(1000);
                        }
                    }
                }
                else // it already has a physical representation
                {
                    pa.IsPhysical = UsePhysics;

                    DoPhysicsPropertyUpdate(UsePhysics, false); // Update physical status. If it's phantom this will remove the prim
                    if (m_parentGroup != null)
                    {
                        if (!m_parentGroup.IsDeleted)
                        {
                            if (LocalId == m_parentGroup.RootPart.LocalId)
                            {
                                m_parentGroup.CheckSculptAndLoad();
                            }
                        }
                    }
                }
            }

            if (IsVD)
            {
                // If the above logic worked (this is urgent candidate to unit tests!)
                // we now have a physicsactor.
                // Defensive programming calls for a check here.
                // Better would be throwing an exception that could be catched by a unit test as the internal 
                // logic should make sure, this Physactor is always here.
                if (this.PhysActor != null)
                {
                    PhysActor.SetVolumeDetect(1);
                    AddFlag(PrimFlags.Phantom); // We set this flag also if VD is active
                    this.VolumeDetectActive = true;
                }
            }
            else
            {   // Remove VolumeDetect in any case. Note, it's safe to call SetVolumeDetect as often as you like
                // (mumbles, well, at least if you have infinte CPU powers :-))
                PhysicsActor pa = this.PhysActor;
                if (pa != null)
                {
                    PhysActor.SetVolumeDetect(0);
                }
                this.VolumeDetectActive = false;
            }


            if (IsTemporary)
            {
                AddFlag(PrimFlags.TemporaryOnRez);
            }
            else
            {
                RemFlag(PrimFlags.TemporaryOnRez);
            }
            //            m_log.Debug("Update:  PHY:" + UsePhysics.ToString() + ", T:" + IsTemporary.ToString() + ", PHA:" + IsPhantom.ToString() + " S:" + CastsShadows.ToString());

            ParentGroup.HasGroupChanged = true;
            ScheduleFullUpdate();
        }

        public void UpdateRotation(Quaternion rot)
        {
            if ((rot.X != RotationOffset.X) ||
                (rot.Y != RotationOffset.Y) ||
                (rot.Z != RotationOffset.Z) ||
                (rot.W != RotationOffset.W))
            {
                RotationOffset = rot;
                ParentGroup.HasGroupChanged = true;
                ScheduleTerseUpdate();
            }
        }

        /// <summary>
        /// Update the shape of this part.
        /// </summary>
        /// <param name="shapeBlock"></param>
        public void UpdateShape(ObjectShapePacket.ObjectDataBlock shapeBlock)
        {
            m_shape.PathBegin = shapeBlock.PathBegin;
            m_shape.PathEnd = shapeBlock.PathEnd;
            m_shape.PathScaleX = shapeBlock.PathScaleX;
            m_shape.PathScaleY = shapeBlock.PathScaleY;
            m_shape.PathShearX = shapeBlock.PathShearX;
            m_shape.PathShearY = shapeBlock.PathShearY;
            m_shape.PathSkew = shapeBlock.PathSkew;
            m_shape.ProfileBegin = shapeBlock.ProfileBegin;
            m_shape.ProfileEnd = shapeBlock.ProfileEnd;
            m_shape.PathCurve = shapeBlock.PathCurve;
            m_shape.ProfileCurve = shapeBlock.ProfileCurve;
            m_shape.ProfileHollow = shapeBlock.ProfileHollow;
            m_shape.PathRadiusOffset = shapeBlock.PathRadiusOffset;
            m_shape.PathRevolutions = shapeBlock.PathRevolutions;
            m_shape.PathTaperX = shapeBlock.PathTaperX;
            m_shape.PathTaperY = shapeBlock.PathTaperY;
            m_shape.PathTwist = shapeBlock.PathTwist;
            m_shape.PathTwistBegin = shapeBlock.PathTwistBegin;
            if (PhysActor != null)
            {
                PhysActor.Shape = m_shape;
                m_parentGroup.Scene.PhysicsScene.AddPhysicsActorTaint(PhysActor);
            }

            // This is what makes vehicle trailers work
            // A script in a child prim re-issues
            // llSetPrimitiveParams(PRIM_TYPE) every few seconds. That
            // prevents autoreturn. This is not well known. It also works
            // in SL.
            //
            if (ParentGroup.RootPart != this)
                ParentGroup.RootPart.Rezzed = DateTime.UtcNow;

            ParentGroup.HasGroupChanged = true;
            ScheduleFullUpdate();
        }

        /// <summary>
        /// Update the textures on the part.
        /// </summary>
        /// Added to handle bug in libsecondlife's TextureEntry.ToBytes()
        /// not handling RGBA properly. Cycles through, and "fixes" the color
        /// info
        /// <param name="tex"></param>
        public void UpdateTexture(Primitive.TextureEntry tex)
        {
            //Color4 tmpcolor;
            //for (uint i = 0; i < 32; i++)
            //{
            //    if (tex.FaceTextures[i] != null)
            //    {
            //        tmpcolor = tex.GetFace((uint) i).RGBA;
            //        tmpcolor.A = tmpcolor.A*255;
            //        tmpcolor.R = tmpcolor.R*255;
            //        tmpcolor.G = tmpcolor.G*255;
            //        tmpcolor.B = tmpcolor.B*255;
            //        tex.FaceTextures[i].RGBA = tmpcolor;
            //    }
            //}
            //tmpcolor = tex.DefaultTexture.RGBA;
            //tmpcolor.A = tmpcolor.A*255;
            //tmpcolor.R = tmpcolor.R*255;
            //tmpcolor.G = tmpcolor.G*255;
            //tmpcolor.B = tmpcolor.B*255;
            //tex.DefaultTexture.RGBA = tmpcolor;
            UpdateTextureEntry(tex.GetBytes());
        }

        /// <summary>
        /// Update the texture entry for this part.
        /// </summary>
        /// <param name="textureEntry"></param>
        public void UpdateTextureEntry(byte[] textureEntry)
        {
            m_shape.TextureEntry = textureEntry;
            TriggerScriptChangedEvent(Changed.TEXTURE);

            ParentGroup.HasGroupChanged = true;
            //This is madness..
            //ParentGroup.ScheduleGroupForFullUpdate();
            //This is sparta
            ScheduleFullUpdate();
        }

        public void aggregateScriptEvents()
        {
            AggregateScriptEvents = 0;

            // Aggregate script events
            lock (m_scriptEvents)
            {
                foreach (scriptEvents s in m_scriptEvents.Values)
                {
                    AggregateScriptEvents |= s;
                }
            }

            uint objectflagupdate = 0;

            if (
                ((AggregateScriptEvents & scriptEvents.touch) != 0) ||
                ((AggregateScriptEvents & scriptEvents.touch_end) != 0) ||
                ((AggregateScriptEvents & scriptEvents.touch_start) != 0)
                )
            {
                objectflagupdate |= (uint) PrimFlags.Touch;
            }

            if ((AggregateScriptEvents & scriptEvents.money) != 0)
            {
                objectflagupdate |= (uint) PrimFlags.Money;
            }

            if (AllowedDrop)
            {
                objectflagupdate |= (uint) PrimFlags.AllowInventoryDrop;
            }

            if (
                ((AggregateScriptEvents & scriptEvents.collision) != 0) ||
                ((AggregateScriptEvents & scriptEvents.collision_end) != 0) ||
                ((AggregateScriptEvents & scriptEvents.collision_start) != 0) ||
                ((AggregateScriptEvents & scriptEvents.land_collision_start) != 0) ||
                ((AggregateScriptEvents & scriptEvents.land_collision) != 0) ||
                ((AggregateScriptEvents & scriptEvents.land_collision_end) != 0) ||
                (CollisionSound != UUID.Zero)
                )
            {
                // subscribe to physics updates.
                if (PhysActor != null)
                {
                    PhysActor.OnCollisionUpdate += PhysicsCollision;
                    PhysActor.SubscribeEvents(1000);

                }
            }
            else
            {
                if (PhysActor != null)
                {
                    PhysActor.UnSubscribeEvents();
                    PhysActor.OnCollisionUpdate -= PhysicsCollision;
                }
            }

            if (m_parentGroup == null)
            {
//                m_log.DebugFormat(
//                    "[SCENE OBJECT PART]: Scheduling part {0} {1} for full update in aggregateScriptEvents() since m_parentGroup == null", Name, LocalId);
                ScheduleFullUpdate();
                return;
            }

            //if ((GetEffectiveObjectFlags() & (uint)PrimFlags.Scripted) != 0)
            //{
            //    m_parentGroup.Scene.EventManager.OnScriptTimerEvent += handleTimerAccounting;
            //}
            //else
            //{
            //    m_parentGroup.Scene.EventManager.OnScriptTimerEvent -= handleTimerAccounting;
            //}

            LocalFlags=(PrimFlags)objectflagupdate;

            if (m_parentGroup != null && m_parentGroup.RootPart == this)
            {
                m_parentGroup.aggregateScriptEvents();
            }
            else
            {
//                m_log.DebugFormat(
//                    "[SCENE OBJECT PART]: Scheduling part {0} {1} for full update in aggregateScriptEvents()", Name, LocalId);
                ScheduleFullUpdate();
            }
        }

        public int registerTargetWaypoint(Vector3 target, float tolerance)
        {
            if (m_parentGroup != null)
            {
                return m_parentGroup.registerTargetWaypoint(target, tolerance);
            }
            return 0;
        }

        public void unregisterTargetWaypoint(int handle)
        {
            if (m_parentGroup != null)
            {
                m_parentGroup.unregisterTargetWaypoint(handle);
            }
        }

        public int registerRotTargetWaypoint(Quaternion target, float tolerance)
        {
            if (m_parentGroup != null)
            {
                return m_parentGroup.registerRotTargetWaypoint(target, tolerance);
            }
            return 0;
        }

        public void unregisterRotTargetWaypoint(int handle)
        {
            if (m_parentGroup != null)
            {
                m_parentGroup.unregisterRotTargetWaypoint(handle);
            }
        }

        public void SetCameraAtOffset(Vector3 v)
        {
            m_cameraAtOffset = v;
        }

        public void SetCameraEyeOffset(Vector3 v)
        {
            m_cameraEyeOffset = v;
        }

        public void SetForceMouselook(bool force)
        {
            m_forceMouselook = force;
        }

        public Vector3 GetCameraAtOffset()
        {
            return m_cameraAtOffset;
        }

        public Vector3 GetCameraEyeOffset()
        {
            return m_cameraEyeOffset;
        }

        public bool GetForceMouselook()
        {
            return m_forceMouselook;
        }
        
        public override string ToString()
        {
            return String.Format("{0} {1} (parent {2}))", Name, UUID, ParentGroup);
        }

        #endregion Public Methods

        public void SendTerseUpdateToClient(IClientAPI remoteClient)
        {
            if (ParentGroup == null || ParentGroup.IsDeleted)
                return;

            Vector3 lPos = OffsetPosition;

            if (IsAttachment)
            {
                if (ParentGroup.RootPart != this)
                    return;

                lPos = ParentGroup.RootPart.AttachedPos;
            }
            else
            {
                if (ParentGroup.RootPart == this)
                    lPos = AbsolutePosition;
            }
            
            // Causes this thread to dig into the Client Thread Data.
            // Remember your locking here!
            remoteClient.SendPrimUpdate(this, PrimUpdateFlags.Position | PrimUpdateFlags.Rotation | PrimUpdateFlags.Velocity | PrimUpdateFlags.Acceleration | PrimUpdateFlags.AngularVelocity);
        }
                
        public void AddScriptLPS(int count)
        {
            m_parentGroup.AddScriptLPS(count);
        }
        
        public void ApplyNextOwnerPermissions()
        {
            _baseMask &= _nextOwnerMask;
            _ownerMask &= _nextOwnerMask;
            _everyoneMask &= _nextOwnerMask;

            Inventory.ApplyNextOwnerPermissions();
        }
        public void UpdateLookAt()
        {
            try
            {
                if (APIDTarget != Quaternion.Identity)
                {
                    if (Single.IsNaN(APIDTarget.W) == true)
                    {
                        APIDTarget = Quaternion.Identity;
                        return;
                    }
                    Quaternion rot = RotationOffset;
                    Quaternion dir = (rot - APIDTarget);
                    float speed = ((APIDStrength / APIDDamp) * (float)(Math.PI / 180.0f));
                    if (dir.Z > speed)
                    {
                        rot.Z -= speed;
                    }
                    if (dir.Z < -speed)
                    {
                        rot.Z += speed;
                    }
                    rot.Normalize();
                    UpdateRotation(rot);
                }
            }
            catch (Exception ex)
            {
                m_log.Error("[Physics] " + ex);
            }
        }

        public Color4 GetTextColor()
        {
            Color color = Color;
            return new Color4(color.R, color.G, color.B, (byte)(0xFF - color.A));
        }
    }
}<|MERGE_RESOLUTION|>--- conflicted
+++ resolved
@@ -56,17 +56,11 @@
         LINK = 32,
         ALLOWED_DROP = 64,
         OWNER = 128,
-<<<<<<< HEAD
         REGION = 256,
         TELEPORT = 512,
         REGION_RESTART = 1024,
+        MEDIA = 2048,
         ANIMATION = 16384
-=======
-        REGION_RESTART = 256,
-        REGION = 512,
-        TELEPORT = 1024,
-        MEDIA = 2048
->>>>>>> 7f3f1bfe
     }
 
     // I don't really know where to put this except here.
