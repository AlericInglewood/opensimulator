/*
 * Copyright (c) Contributors, http://opensimulator.org/
 * See CONTRIBUTORS.TXT for a full list of copyright holders.
 *
 * Redistribution and use in source and binary forms, with or without
 * modification, are permitted provided that the following conditions are met:
 *     * Redistributions of source code must retain the above copyright
 *       notice, this list of conditions and the following disclaimer.
 *     * Redistributions in binary form must reproduce the above copyright
 *       notice, this list of conditions and the following disclaimer in the
 *       documentation and/or other materials provided with the distribution.
 *     * Neither the name of the OpenSimulator Project nor the
 *       names of its contributors may be used to endorse or promote products
 *       derived from this software without specific prior written permission.
 *
 * THIS SOFTWARE IS PROVIDED BY THE DEVELOPERS ``AS IS'' AND ANY
 * EXPRESS OR IMPLIED WARRANTIES, INCLUDING, BUT NOT LIMITED TO, THE IMPLIED
 * WARRANTIES OF MERCHANTABILITY AND FITNESS FOR A PARTICULAR PURPOSE ARE
 * DISCLAIMED. IN NO EVENT SHALL THE CONTRIBUTORS BE LIABLE FOR ANY
 * DIRECT, INDIRECT, INCIDENTAL, SPECIAL, EXEMPLARY, OR CONSEQUENTIAL DAMAGES
 * (INCLUDING, BUT NOT LIMITED TO, PROCUREMENT OF SUBSTITUTE GOODS OR SERVICES;
 * LOSS OF USE, DATA, OR PROFITS; OR BUSINESS INTERRUPTION) HOWEVER CAUSED AND
 * ON ANY THEORY OF LIABILITY, WHETHER IN CONTRACT, STRICT LIABILITY, OR TORT
 * (INCLUDING NEGLIGENCE OR OTHERWISE) ARISING IN ANY WAY OUT OF THE USE OF THIS
 * SOFTWARE, EVEN IF ADVISED OF THE POSSIBILITY OF SUCH DAMAGE.
 */

using System;
using System.Collections.Generic;
using System.Net;
using System.Reflection;
using OpenMetaverse;
using log4net;
using OpenSim.Framework;
using OpenSim.Region.Framework.Interfaces;

namespace OpenSim.Region.Framework.Scenes
{
    public delegate void RestartSim(RegionInfo thisregion);

    /// <summary>
    /// Manager for adding, closing and restarting scenes.
    /// </summary>
    public class SceneManager
    {
        private static readonly ILog m_log = LogManager.GetLogger(MethodBase.GetCurrentMethod().DeclaringType);

        public event RestartSim OnRestartSim;

<<<<<<< HEAD
        private static SceneManager m_instance = null;
        public static SceneManager Instance
        { 
            get { return m_instance; } 
        }

        private readonly List<Scene> m_localScenes;
=======
        private readonly List<Scene> m_localScenes = new List<Scene>();
>>>>>>> a0a0c64c
        private Scene m_currentScene = null;

        public List<Scene> Scenes
        {
            get { return new List<Scene>(m_localScenes); }
        }

        public Scene CurrentScene
        {
            get { return m_currentScene; }
        }

        public Scene CurrentOrFirstScene
        {
            get
            {
                if (m_currentScene == null)
                {
                    lock (m_localScenes)
                    {
                        if (m_localScenes.Count > 0)
                            return m_localScenes[0];
                        else
                            return null;
                    }
                }
                else
                {
                    return m_currentScene;
                }
            }
        }

<<<<<<< HEAD
        public SceneManager()
        {
            m_instance = this;
            m_localScenes = new List<Scene>();
        }

=======
>>>>>>> a0a0c64c
        public void Close()
        {
            // collect known shared modules in sharedModules
            Dictionary<string, IRegionModule> sharedModules = new Dictionary<string, IRegionModule>();

            lock (m_localScenes)
            {
                for (int i = 0; i < m_localScenes.Count; i++)
                {
                    // extract known shared modules from scene
                    foreach (string k in m_localScenes[i].Modules.Keys)
                    {
                        if (m_localScenes[i].Modules[k].IsSharedModule &&
                            !sharedModules.ContainsKey(k))
                            sharedModules[k] = m_localScenes[i].Modules[k];
                    }
                    // close scene/region
                    m_localScenes[i].Close();
                }
            }

            // all regions/scenes are now closed, we can now safely
            // close all shared modules
            foreach (IRegionModule mod in sharedModules.Values)
            {
                mod.Close();
            }
        }

        public void Close(Scene cscene)
        {
            lock (m_localScenes)
            {
                if (m_localScenes.Contains(cscene))
                {
                    for (int i = 0; i < m_localScenes.Count; i++)
                    {
                        if (m_localScenes[i].Equals(cscene))
                        {
                            m_localScenes[i].Close();
                        }
                    }
                }
            }
        }

        public void Add(Scene scene)
        {
            scene.OnRestart += HandleRestart;

            lock (m_localScenes)
                m_localScenes.Add(scene);
        }

        public void HandleRestart(RegionInfo rdata)
        {
            m_log.Error("[SCENEMANAGER]: Got Restart message for region:" + rdata.RegionName + " Sending up to main");
            int RegionSceneElement = -1;

            lock (m_localScenes)
            {
                for (int i = 0; i < m_localScenes.Count; i++)
                {
                    if (rdata.RegionName == m_localScenes[i].RegionInfo.RegionName)
                    {
                        RegionSceneElement = i;
                    }
                }

                // Now we make sure the region is no longer known about by the SceneManager
                // Prevents duplicates.

                if (RegionSceneElement >= 0)
                {
                    m_localScenes.RemoveAt(RegionSceneElement);
                }
            }

            // Send signal to main that we're restarting this sim.
            OnRestartSim(rdata);
        }

        public void SendSimOnlineNotification(ulong regionHandle)
        {
            RegionInfo Result = null;

            lock (m_localScenes)
            {
                for (int i = 0; i < m_localScenes.Count; i++)
                {
                    if (m_localScenes[i].RegionInfo.RegionHandle == regionHandle)
                    {
                        // Inform other regions to tell their avatar about me
                        Result = m_localScenes[i].RegionInfo;
                    }
                }

                if (Result != null)
                {
                    for (int i = 0; i < m_localScenes.Count; i++)
                    {
                        if (m_localScenes[i].RegionInfo.RegionHandle != regionHandle)
                        {
                            // Inform other regions to tell their avatar about me
                            //m_localScenes[i].OtherRegionUp(Result);
                        }
                    }
                }
                else
                {
                    m_log.Error("[REGION]: Unable to notify Other regions of this Region coming up");
                }
            }
        }

        /// <summary>
        /// Save the prims in the current scene to an xml file in OpenSimulator's original 'xml' format
        /// </summary>
        /// <param name="filename"></param>
        public void SaveCurrentSceneToXml(string filename)
        {
            IRegionSerialiserModule serialiser = CurrentOrFirstScene.RequestModuleInterface<IRegionSerialiserModule>();
            if (serialiser != null)
                serialiser.SavePrimsToXml(CurrentOrFirstScene, filename);
        }

        /// <summary>
        /// Load an xml file of prims in OpenSimulator's original 'xml' file format to the current scene
        /// </summary>
        /// <param name="filename"></param>
        /// <param name="generateNewIDs"></param>
        /// <param name="loadOffset"></param>
        public void LoadCurrentSceneFromXml(string filename, bool generateNewIDs, Vector3 loadOffset)
        {
            IRegionSerialiserModule serialiser = CurrentOrFirstScene.RequestModuleInterface<IRegionSerialiserModule>();
            if (serialiser != null)
                serialiser.LoadPrimsFromXml(CurrentOrFirstScene, filename, generateNewIDs, loadOffset);
        }

        /// <summary>
        /// Save the prims in the current scene to an xml file in OpenSimulator's current 'xml2' format
        /// </summary>
        /// <param name="filename"></param>
        public void SaveCurrentSceneToXml2(string filename)
        {
            IRegionSerialiserModule serialiser = CurrentOrFirstScene.RequestModuleInterface<IRegionSerialiserModule>();
            if (serialiser != null)
                serialiser.SavePrimsToXml2(CurrentOrFirstScene, filename);
        }

        public void SaveNamedPrimsToXml2(string primName, string filename)
        {
            IRegionSerialiserModule serialiser = CurrentOrFirstScene.RequestModuleInterface<IRegionSerialiserModule>();
            if (serialiser != null)
                serialiser.SaveNamedPrimsToXml2(CurrentOrFirstScene, primName, filename);
        }

        /// <summary>
        /// Load an xml file of prims in OpenSimulator's current 'xml2' file format to the current scene
        /// </summary>
        public void LoadCurrentSceneFromXml2(string filename)
        {
            IRegionSerialiserModule serialiser = CurrentOrFirstScene.RequestModuleInterface<IRegionSerialiserModule>();
            if (serialiser != null)
                serialiser.LoadPrimsFromXml2(CurrentOrFirstScene, filename);
        }

        /// <summary>
        /// Save the current scene to an OpenSimulator archive.  This archive will eventually include the prim's assets
        /// as well as the details of the prims themselves.
        /// </summary>
        /// <param name="cmdparams"></param>
        public void SaveCurrentSceneToArchive(string[] cmdparams)
        {
            IRegionArchiverModule archiver = CurrentOrFirstScene.RequestModuleInterface<IRegionArchiverModule>();
            if (archiver != null)
                archiver.HandleSaveOarConsoleCommand(string.Empty, cmdparams);
        }

        /// <summary>
        /// Load an OpenSim archive into the current scene.  This will load both the shapes of the prims and upload
        /// their assets to the asset service.
        /// </summary>
        /// <param name="cmdparams"></param>
        public void LoadArchiveToCurrentScene(string[] cmdparams)
        {
            IRegionArchiverModule archiver = CurrentOrFirstScene.RequestModuleInterface<IRegionArchiverModule>();
            if (archiver != null)
                archiver.HandleLoadOarConsoleCommand(string.Empty, cmdparams);
        }

        public string SaveCurrentSceneMapToXmlString()
        {
            return CurrentOrFirstScene.Heightmap.SaveToXmlString();
        }

        public void LoadCurrenSceneMapFromXmlString(string mapData)
        {
            CurrentOrFirstScene.Heightmap.LoadFromXmlString(mapData);
        }

        public void SendCommandToPluginModules(string[] cmdparams)
        {
            ForEachCurrentScene(delegate(Scene scene) { scene.SendCommandToPlugins(cmdparams); });
        }

        public void SetBypassPermissionsOnCurrentScene(bool bypassPermissions)
        {
            ForEachCurrentScene(delegate(Scene scene) { scene.Permissions.SetBypassPermissions(bypassPermissions); });
        }

        private void ForEachCurrentScene(Action<Scene> func)
        {
            if (m_currentScene == null)
            {
                lock (m_localScenes)
                    m_localScenes.ForEach(func);
            }
            else
            {
                func(m_currentScene);
            }
        }

        public void RestartCurrentScene()
        {
            ForEachCurrentScene(delegate(Scene scene) { scene.RestartNow(); });
        }

        public void BackupCurrentScene()
        {
            ForEachCurrentScene(delegate(Scene scene) { scene.Backup(true); });
        }

        public bool TrySetCurrentScene(string regionName)
        {
            if ((String.Compare(regionName, "root") == 0) 
                || (String.Compare(regionName, "..") == 0)
                || (String.Compare(regionName, "/") == 0))
            {
                m_currentScene = null;
                return true;
            }
            else
            {
                lock (m_localScenes)
                {
                    foreach (Scene scene in m_localScenes)
                    {
                        if (String.Compare(scene.RegionInfo.RegionName, regionName, true) == 0)
                        {
                            m_currentScene = scene;
                            return true;
                        }
                    }
                }

                return false;
            }
        }

        public bool TrySetCurrentScene(UUID regionID)
        {
            m_log.Debug("Searching for Region: '" + regionID + "'");

            lock (m_localScenes)
            {
                foreach (Scene scene in m_localScenes)
                {
                    if (scene.RegionInfo.RegionID == regionID)
                    {
                        m_currentScene = scene;
                        return true;
                    }
                }
            }

            return false;
        }

        public bool TryGetScene(string regionName, out Scene scene)
        {
            lock (m_localScenes)
            {
                foreach (Scene mscene in m_localScenes)
                {
                    if (String.Compare(mscene.RegionInfo.RegionName, regionName, true) == 0)
                    {
                        scene = mscene;
                        return true;
                    }
                }
            }

            scene = null;
            return false;
        }

        public bool TryGetScene(UUID regionID, out Scene scene)
        {
            lock (m_localScenes)
            {
                foreach (Scene mscene in m_localScenes)
                {
                    if (mscene.RegionInfo.RegionID == regionID)
                    {
                        scene = mscene;
                        return true;
                    }
                }
            }
            
            scene = null;
            return false;
        }

        public bool TryGetScene(uint locX, uint locY, out Scene scene)
        {
            lock (m_localScenes)
            {
                foreach (Scene mscene in m_localScenes)
                {
                    if (mscene.RegionInfo.RegionLocX == locX &&
                        mscene.RegionInfo.RegionLocY == locY)
                    {
                        scene = mscene;
                        return true;
                    }
                }
            }
            
            scene = null;
            return false;
        }

        public bool TryGetScene(IPEndPoint ipEndPoint, out Scene scene)
        {
            lock (m_localScenes)
            {
                foreach (Scene mscene in m_localScenes)
                {
                    if ((mscene.RegionInfo.InternalEndPoint.Equals(ipEndPoint.Address)) &&
                        (mscene.RegionInfo.InternalEndPoint.Port == ipEndPoint.Port))
                    {
                        scene = mscene;
                        return true;
                    }
                }
            }
            
            scene = null;
            return false;
        }

        /// <summary>
        /// Set the debug packet level on the current scene.  This level governs which packets are printed out to the
        /// console.
        /// </summary>
        /// <param name="newDebug"></param>
        public void SetDebugPacketLevelOnCurrentScene(int newDebug)
        {
            ForEachCurrentScene(
                delegate(Scene scene)
                {
                    scene.ForEachScenePresence(delegate(ScenePresence scenePresence)
                    {
                        if (!scenePresence.IsChildAgent)
                        {
                            m_log.DebugFormat("Packet debug for {0} {1} set to {2}",
                                              scenePresence.Firstname,
                                              scenePresence.Lastname,
                                              newDebug);

                            scenePresence.ControllingClient.SetDebugPacketLevel(newDebug);
                        }
                    });
                }
            );
        }

        public List<ScenePresence> GetCurrentSceneAvatars()
        {
            List<ScenePresence> avatars = new List<ScenePresence>();

            ForEachCurrentScene(
                delegate(Scene scene)
                {
                    scene.ForEachScenePresence(delegate(ScenePresence scenePresence)
                    {
                        if (!scenePresence.IsChildAgent)
                            avatars.Add(scenePresence);
                    });
                }
            );

            return avatars;
        }

        public List<ScenePresence> GetCurrentScenePresences()
        {
            List<ScenePresence> presences = new List<ScenePresence>();

            ForEachCurrentScene(delegate(Scene scene)
            {
                scene.ForEachScenePresence(delegate(ScenePresence sp)
                {
                    presences.Add(sp);
                });
            });

            return presences;
        }

        public RegionInfo GetRegionInfo(UUID regionID)
        {
            lock (m_localScenes)
            {
                foreach (Scene scene in m_localScenes)
                {
                    if (scene.RegionInfo.RegionID == regionID)
                    {
                        return scene.RegionInfo;
                    }
                }
            }

            return null;
        }

        public void ForceCurrentSceneClientUpdate()
        {
            ForEachCurrentScene(delegate(Scene scene) { scene.ForceClientUpdate(); });
        }

        public void HandleEditCommandOnCurrentScene(string[] cmdparams)
        {
            ForEachCurrentScene(delegate(Scene scene) { scene.HandleEditCommand(cmdparams); });
        }

        public bool TryGetScenePresence(UUID avatarId, out ScenePresence avatar)
        {
            lock (m_localScenes)
            {
                foreach (Scene scene in m_localScenes)
                {
                    if (scene.TryGetScenePresence(avatarId, out avatar))
                    {
                        return true;
                    }
                }
            }

            avatar = null;
            return false;
        }

        public bool TryGetAvatarsScene(UUID avatarId, out Scene scene)
        {
            ScenePresence avatar = null;

            lock (m_localScenes)
            {
                foreach (Scene mScene in m_localScenes)
                {
                    if (mScene.TryGetScenePresence(avatarId, out avatar))
                    {
                        scene = mScene;
                        return true;
                    }
                }
            }

            scene = null;
            return false;
        }

        public void CloseScene(Scene scene)
        {
            lock (m_localScenes)
                m_localScenes.Remove(scene);

            scene.Close();
        }

        public bool TryGetAvatarByName(string avatarName, out ScenePresence avatar)
        {
            lock (m_localScenes)
            {
                foreach (Scene scene in m_localScenes)
                {
                    if (scene.TryGetAvatarByName(avatarName, out avatar))
                    {
                        return true;
                    }
                }
            }

            avatar = null;
            return false;
        }

        public void ForEachScene(Action<Scene> action)
        {
            lock (m_localScenes)
                m_localScenes.ForEach(action);
        }
    }
}<|MERGE_RESOLUTION|>--- conflicted
+++ resolved
@@ -47,17 +47,13 @@
 
         public event RestartSim OnRestartSim;
 
-<<<<<<< HEAD
         private static SceneManager m_instance = null;
         public static SceneManager Instance
         { 
             get { return m_instance; } 
         }
 
-        private readonly List<Scene> m_localScenes;
-=======
         private readonly List<Scene> m_localScenes = new List<Scene>();
->>>>>>> a0a0c64c
         private Scene m_currentScene = null;
 
         public List<Scene> Scenes
@@ -91,15 +87,12 @@
             }
         }
 
-<<<<<<< HEAD
         public SceneManager()
         {
             m_instance = this;
             m_localScenes = new List<Scene>();
         }
 
-=======
->>>>>>> a0a0c64c
         public void Close()
         {
             // collect known shared modules in sharedModules
